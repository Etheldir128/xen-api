--- conflicted
+++ resolved
@@ -412,16 +412,6 @@
 		try
 			let backend = String.strip String.isspace (Unixext.string_of_file !network_conf) in
 			match backend with
-<<<<<<< HEAD
-			| "openvswitch" | "vswitch" -> kind := Openvswitch
-			| "bridge" -> kind := Bridge
-			| backend ->
-				warn "Network backend unknown (%s). Falling back to Open vSwitch." backend;
-				kind := Openvswitch
-		with _ ->
-			warn "Network-conf file not found. Falling back to Open vSwitch.";
-			kind := Openvswitch
-=======
 			| "openvswitch" | "vswitch" -> backend_kind := Openvswitch
 			| "bridge" -> backend_kind := Bridge
 			| backend ->
@@ -430,7 +420,6 @@
 		with _ ->
 			warn "Network-conf file not found. Falling back to Open vSwitch.";
 			backend_kind := Openvswitch
->>>>>>> dea415eb
 
 	let get_bond_links_up _ dbg ~name =
 		Debug.with_thread_associated dbg (fun () ->
@@ -453,11 +442,7 @@
 				| Some (parent, vlan) -> Printf.sprintf " (VLAN %d on bridge %s)" vlan parent
 			);
 			update_config name {(get_config name) with vlan; bridge_mac=mac; other_config};
-<<<<<<< HEAD
-			begin match !kind with
-=======
 			begin match !backend_kind with
->>>>>>> dea415eb
 			| Openvswitch ->
 				let fail_mode =
 					if not (List.mem_assoc "vswitch-controller-fail-mode" other_config) then
@@ -518,11 +503,6 @@
 					) current_interfaces;
 
 					(* Now create the new VLAN device and add it to the bridge *)
-<<<<<<< HEAD
-					let parent_interface = List.hd (List.filter (fun n ->
-						String.startswith "eth" n || String.startswith "bond" n
-					) (Sysfs.bridge_to_interfaces parent)) in
-=======
 					let parent_bridge_interface = List.hd (List.filter (fun n ->
 						String.startswith "eth" n || String.startswith "bond" n
 					) (Sysfs.bridge_to_interfaces parent)) in
@@ -536,7 +516,6 @@
 						end else
 							parent_bridge_interface
 					in
->>>>>>> dea415eb
 					Ip.create_vlan parent_interface vlan;
 					let vlan_name = Ip.vlan_name parent_interface vlan in
 					Interface.bring_up () dbg ~name:vlan_name;
@@ -830,11 +809,7 @@
 			(* the following is best-effort *)
 			read_config ();
 			remove_centos_config ();
-<<<<<<< HEAD
-			if !Bridge.kind = Openvswitch then
-=======
 			if !backend_kind = Openvswitch then
->>>>>>> dea415eb
 				Ovs.set_max_idle 5000;
 			Bridge.make_config () dbg ~conservative:true ~config:!config.bridge_config ();
 			Interface.make_config () dbg ~conservative:true ~config:!config.interface_config ();
