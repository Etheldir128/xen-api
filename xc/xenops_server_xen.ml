(*
 * Copyright (C) Citrix Systems Inc.
 *
 * This program is free software; you can redistribute it and/or modify
 * it under the terms of the GNU Lesser General Public License as published
 * by the Free Software Foundation; version 2.1 only. with the special
 * exception on linking described in file LICENSE.
 *
 * This program is distributed in the hope that it will be useful,
 * but WITHOUT ANY WARRANTY; without even the implied warranty of
 * MERCHANTABILITY or FITNESS FOR A PARTICULAR PURPOSE.  See the
 * GNU Lesser General Public License for more details.
 *)

open Xenops_interface
open Xenops_utils
open Xenops_server_plugin
open Xenops_helpers
open Xenstore
open Xenops_utils
open Xenops_task
open Cancel_utils

module D = Debug.Make(struct let name = service_name end)
open D

module RRDD = Rrd_client.Client

let simplified = false

(* libxl_internal.h:DISABLE_UDEV_PATH *)
let disable_udev_path = "libxl/disable_udev"

let store_domid = 0
let console_domid = 0

let _device_model = "device-model"
let _xenguest = "xenguest"

let run cmd args =
  debug "%s %s" cmd (String.concat " " args);
  fst(Forkhelpers.execute_command_get_output cmd args)

let choose_alternative kind default platformdata =
  debug "looking for %s in [ %s ]" kind (String.concat "; " (List.map (fun (k, v) -> k ^ " : " ^v) platformdata));
  if List.mem_assoc kind platformdata then begin
    let x = List.assoc kind platformdata in
    let dir = Filename.concat !Xc_resources.alternatives kind in
    let available = try Array.to_list (Sys.readdir dir) with _ -> [] in
    (* If x has been put in the directory (by root) then it's safe to use *)
    if List.mem x available
    then Filename.concat dir x
    else begin
      error "Invalid platform:%s=%s (check execute permissions of %s)" kind x (Filename.concat dir x);
      default
    end
  end else default

(* We allow qemu-dm to be overriden via a platform flag *)
let choose_qemu_dm x = Device.(
    if List.mem_assoc _device_model x
    then Profile.of_string (List.assoc _device_model x)
    else Profile.fallback
  )

(* We allow xenguest to be overriden via a platform flag *)
let choose_xenguest x = choose_alternative _xenguest !Xc_resources.xenguest x


type qemu_frontend =
  | Name of string (* block device path or bridge name *)
  | Device of Device_common.device
  [@@deriving rpc]

type attached_vdi = {
  domid: int;
  attach_info: Storage_interface.attach_info;
} [@@deriving rpc]

module VmExtra = struct
  (** Extra data we store per VM. The persistent data is preserved when
      		the domain is suspended so it can be re-used in the following 'create'
      		which is part of 'resume'. The non-persistent data will be regenerated.
      		When a VM is shutdown for other reasons (eg reboot) we throw all this
      		information away and generate fresh data on the following 'create' *)
  type persistent_t = {
    build_info: Domain.build_info option;
    ty: Vm.builder_info option;
    last_start_time: float;
    nomigrate: bool;  (* platform:nomigrate   at boot time *)
    nested_virt: bool (* platform:nested_virt at boot time *)
  } [@@deriving rpc]

  let default_persistent_t =
    { build_info = None
    ; ty = None
    ; last_start_time = 0.0
    ; nomigrate = false
    ; nested_virt = false
    }

  (* override rpc code generated for persistent_t. It is important that
     	 * this code is before the declaration of type t because otherwise
     	 * the rpc code for type t won't use it. *)
  let persistent_t_of_rpc rpc =
    Rpc.struct_extend rpc (rpc_of_persistent_t default_persistent_t)
    |> persistent_t_of_rpc

  type non_persistent_t = {
    create_info: Domain.create_info;
    vcpu_max: int;
    vcpus: int;
    shadow_multiplier: float;
    memory_static_max: int64;
    suspend_memory_bytes: int64;
    qemu_vbds: (Vbd.id * (int * qemu_frontend)) list;
    qemu_vifs: (Vif.id * (int * qemu_frontend)) list;
    pci_msitranslate: bool;
    pci_power_mgmt: bool;
    pv_drivers_detected: bool;
  } [@@deriving rpc]

  type t = {
    persistent: persistent_t;
    non_persistent: non_persistent_t;
  } [@@deriving rpc]
end

module DB = struct
  include TypedTable(struct
      include VmExtra
      let namespace = "extra"
      type key = string
      let key vm = [ vm ]
    end)
end

let dB_m = Mutex.create ()

(* These updates are local plugin updates, distinct from those that are
   exposed via the UPDATES API *)
let internal_updates = Updates.empty scheduler

let safe_rm xs path =
  debug "xenstore-rm %s" path;
  try
    xs.Xs.rm path
  with _ -> ()

let this_domid ~xs =
  (* If we're in dom0 then no-one will have created the "domid" key. *)
  try
    int_of_string (xs.Xs.read "domid")
  with _ -> 0

let uuid_of_string x = match Uuidm.of_string x with
  | Some x -> x
  | None ->
    let msg = Printf.sprintf "string '%s' is not a valid UUID" x in
    error "%s" msg;
    failwith msg

let uuid_of_vm vm = uuid_of_string vm.Vm.id

let uuid_of_di di = Xenctrl_uuid.uuid_of_handle di.Xenctrl.handle

(* During a live migrate, there will be multiple domains with the same uuid.
   The convention is: we construct things on the newest domain (e.g. VBD.plug)
   and we destroy things on the oldest domain (e.g. VBD.unplug). In the normal
   case there is only one domain, so oldest = newest *)

type domain_selection =
  | Oldest (* operate on the oldest domain *)
  | Newest (* operate on the newest domain *)
  | Expect_only_one

let di_of_uuid ~xc ~xs domain_selection uuid =
  let open Xenctrl in
  let uuid' = Uuidm.to_string uuid in
  let all = domain_getinfolist xc 0 in
  let possible = List.filter (fun x -> uuid_of_di x = uuid) all in
  let oldest_first = List.sort
      (fun a b ->
         let create_time x =
           try
             xs.Xs.read (Printf.sprintf "/vm/%s/domains/%d/create-time" uuid' x.domid) |> Int64.of_string
           with e ->
             warn "Caught exception trying to find creation time of domid %d (uuid %s)" x.domid uuid';
             warn "Defaulting to 'now'";
             Oclock.gettime Oclock.monotonic
         in
         compare (create_time a) (create_time b)
      ) possible in
  let domid_list = String.concat ", " (List.map (fun x -> string_of_int x.domid) oldest_first) in
  if List.length oldest_first > 2
  then warn "VM %s: there are %d domains (%s) with the same uuid: one or more have leaked" uuid' (List.length oldest_first) domid_list;
  if domain_selection = Expect_only_one && (List.length oldest_first > 1)
  then raise (Internal_error (Printf.sprintf "More than one domain with uuid (%s): %s" uuid' domid_list));
  match (if domain_selection = Oldest then oldest_first else List.rev oldest_first) with
  | [] -> None
  | x :: [] ->
    Some x
  | x :: rest ->
    debug "VM = %s; domids = [ %s ]; we will operate on %d" uuid' domid_list x.domid;
    Some x

let domid_of_uuid ~xc ~xs domain_selection uuid =
  (* We don't fully control the domain lifecycle because libxenguest will actually
     	   destroy a domain on suspend. Therefore we only rely on state in xenstore *)
  let dir = Printf.sprintf "/vm/%s/domains" (Uuidm.to_string uuid) in
  try
    match xs.Xs.directory dir |> List.map int_of_string |> List.sort compare with
    | [] -> None
    | x -> Some (if domain_selection = Oldest then List.hd x else (List.hd (List.rev x)))
  with e ->
    error "Failed to read %s: has this domain already been cleaned up?" dir;
    None

let get_uuid ~xc domid = uuid_of_di (Xenctrl.domain_getinfo xc domid)

let device_kind_of_backend_keys backend_keys =
  try Device_common.vbd_kind_of_string (List.assoc "backend-kind" backend_keys)
  with Not_found -> Device_common.Vbd !Xenopsd.default_vbd_backend_kind

let create_vbd_frontend ~xc ~xs task frontend_domid vdi =
  let frontend_vm_id = get_uuid ~xc frontend_domid |> Uuidm.to_string in
  let backend_vm_id = get_uuid ~xc vdi.domid |> Uuidm.to_string in
  match domid_of_uuid ~xc ~xs Expect_only_one (uuid_of_string backend_vm_id) with
  | None ->
    error "VM = %s; domid = %d; Failed to determine domid of backend VM id: %s" frontend_vm_id frontend_domid backend_vm_id;
    raise (Does_not_exist("domain", backend_vm_id))
  | Some backend_domid when backend_domid = frontend_domid ->
    (* There's no need to use a PV disk if we're in the same domain *)
    Name vdi.attach_info.Storage_interface.params
  | Some backend_domid ->
    let kind = device_kind_of_backend_keys vdi.attach_info.Storage_interface.xenstore_data in
    let t = {
      Device.Vbd.mode = Device.Vbd.ReadWrite;
      device_number = None; (* we don't mind *)
      phystype = Device.Vbd.Phys;
      params = vdi.attach_info.Storage_interface.params;
      dev_type = Device.Vbd.Disk;
      unpluggable = true;
      protocol = None;
      kind;
      extra_backend_keys = List.map (fun (k, v) -> "sm-data/" ^ k, v) (vdi.attach_info.Storage_interface.xenstore_data);
      extra_private_keys = [];
      backend_domid = backend_domid;
    } in
    let device = Xenops_task.with_subtask task "Vbd.add"
        (fun () -> Device.Vbd.add task ~xc ~xs ~hvm:false t frontend_domid) in
    Device device

let block_device_of_vbd_frontend = function
  | Name x -> x
  | Device device ->
    let open Device_common in
    device.frontend.devid |> Device_number.of_xenstore_key |> Device_number.to_linux_device |> (fun x -> "/dev/" ^ x)

let destroy_vbd_frontend ~xc ~xs task disk =
  match disk with
  | Name _ -> ()
  | Device device ->
    Xenops_task.with_subtask task "Vbd.clean_shutdown"
      (fun () ->
         (* Outstanding requests may cause a transient 'refusing to close'
            					   but this can be safely ignored because we're controlling the
            					   frontend and all users of it. *)
         Device.Vbd.clean_shutdown_async ~xs device;
         Device.Vbd.clean_shutdown_wait task ~xs ~ignore_transients:true device
      )


module Storage = struct
  open Storage
  open Storage_interface
  module Client = Storage_client.Client

  let id_of = id_of
  let epoch_begin = epoch_begin
  let epoch_end = epoch_end

  (* We need to deal with driver domains here: *)
  let attach_and_activate ~xc ~xs task vm dp sr vdi read_write =
    let result = attach_and_activate task vm dp sr vdi read_write in
    let backend = Xenops_task.with_subtask task (Printf.sprintf "Policy.get_backend_vm %s %s %s" vm sr vdi)
        (transform_exception (fun () -> Client.Policy.get_backend_vm "attach_and_activate" vm sr vdi)) in
    match domid_of_uuid ~xc ~xs Newest (uuid_of_string backend) with
    | None ->
      failwith (Printf.sprintf "Driver domain disapppeared: %s" backend)
    | Some domid ->
      { domid = domid; attach_info = result }

  let deactivate = deactivate
  let dp_destroy = dp_destroy
  let get_disk_by_name = get_disk_by_name
end

let with_disk ~xc ~xs task disk write f = match disk with
  | Local path -> f path
  | VDI path ->
    let open Storage_interface in
    let open Storage in
    let sr, vdi = get_disk_by_name task path in
    let dp = Client.DP.create "with_disk" (Printf.sprintf "xenopsd/task/%s" (Xenops_task.id_of_handle task)) in
    finally
      (fun () ->
         let frontend_domid = this_domid ~xs in
         let frontend_vm = get_uuid ~xc frontend_domid |> Uuidm.to_string in
         let vdi = attach_and_activate ~xc ~xs task frontend_vm dp sr vdi write in
         let device = create_vbd_frontend ~xc ~xs task frontend_domid vdi in
         finally
           (fun () ->
              device |> block_device_of_vbd_frontend |> f
           )
           (fun () ->
              destroy_vbd_frontend ~xc ~xs task device
           )
      )
      (fun () -> dp_destroy task dp)

module Mem = struct
  let wrap f =
    try Some (f ())
    with
    | Memory_interface.MemoryError (Memory_interface.Cannot_free_this_much_memory(needed, free)) ->
      let needed = Memory.bytes_of_kib needed in
      let free = Memory.bytes_of_kib free in
      error "Cannot free %Ld; only %Ld are available" needed free;
      raise (Cannot_free_this_much_memory(needed, free))
    | Memory_interface.MemoryError (Memory_interface.Domains_refused_to_cooperate domids) ->
      debug "Got error_domains_refused_to_cooperate_code from ballooning daemon";
      Xenctrl.with_intf
        (fun xc ->
           let vms = List.map (get_uuid ~xc) domids |> List.map Uuidm.to_string in
           raise (Vms_failed_to_cooperate(vms))
        )
    | Unix.Unix_error(Unix.ECONNREFUSED, "connect", _) ->
      info "ECONNREFUSED talking to squeezed: assuming it has been switched off";
      None
    | Unix.Unix_error(Unix.ENOENT, "connect", _) ->
      info "ENOENT talking to squeezed: assuming it has never been started";
      None
  open Memory_client
  let do_login dbg = wrap (fun () -> Client.login dbg "xenopsd")

  (* Each "login" causes all unused reservations to be freed, therefore we log in once *)
  let cached_session_id = ref None
  let cached_session_id_m = Mutex.create ()
  let get_session_id =
    fun dbg ->
      Mutex.execute cached_session_id_m
        (fun () ->
           match !cached_session_id with
           | Some x -> x
           | None ->
             let s = do_login dbg in
             cached_session_id := Some s;
             s
        )

  (** If we fail to allocate because VMs either failed to co-operate or because they are still booting
      		and haven't written their feature-balloon flag then retry for a while before finally giving up.
      		In particular this should help smooth over the period when VMs are booting and haven't loaded their balloon
      		drivers yet. *)
  let retry f =
    let start = Unix.gettimeofday () in
    let interval = 10. in
    let timeout = 60. in
    let rec loop () =
      try
        f ()
      with
      | Memory_interface.MemoryError Memory_interface.Domains_refused_to_cooperate _
      | Memory_interface.MemoryError (Memory_interface.Cannot_free_this_much_memory(_, _)) as e ->
        let now = Unix.gettimeofday () in
        if now -. start > timeout then raise e else begin
          debug "Sleeping %.0f before retrying" interval;
          Thread.delay interval;
          loop ()
        end in
    loop ()

  (** Reserve a particular amount of memory and return a reservation id *)
  let reserve_memory_range_exn dbg min max =
    Opt.map
      (fun session_id ->
         let reservation_id, reserved_memory  =
           retry
             (fun () ->
                debug "Requesting a host memory reservation between %Ld and %Ld" min max;
                let reservation_id, kib = Client.reserve_memory_range dbg session_id min max in
                debug "Memory reservation size = %Ld (reservation_id = %s)" kib reservation_id;
                reservation_id, kib
             )
         in
         (* Post condition: *)
         assert (reserved_memory >= min);
         assert (reserved_memory <= max);
         reserved_memory, (reservation_id, reserved_memory)
      ) (get_session_id dbg)

  let reserve_memory_range dbg min max : (int64 * (string * int64)) option =
    wrap (fun () -> reserve_memory_range_exn dbg min max) |> Opt.join

  (** Delete a reservation given by [reservation_id] *)
  let delete_reservation_exn dbg (reservation_id, _) =
    Opt.map
      (fun session_id ->
         debug "delete_reservation %s" reservation_id;
         Client.delete_reservation dbg session_id reservation_id
      ) (get_session_id dbg)
  let delete_reservation dbg r =
    let (_: unit option option) = wrap (fun () -> delete_reservation_exn dbg r) in
    ()

  (** Reserves memory, passes the id to [f] and cleans up afterwards. If the user
      		wants to keep the memory, then call [transfer_reservation_to_domain]. *)
  let with_reservation dbg min max f =
    let amount, id = Opt.default (min, ("none", min)) (reserve_memory_range dbg min max) in
    f amount id

  (** Transfer this 'reservation' to the given domain id *)
  let transfer_reservation_to_domain_exn dbg domid (reservation_id, amount) =
    match get_session_id dbg with
    | Some session_id ->
      begin
        try
          Client.transfer_reservation_to_domain dbg session_id reservation_id domid
        with Unix.Unix_error(Unix.ECONNREFUSED, "connect", _) ->
          (* This happens when someone manually runs 'service squeezed stop' *)
          Mutex.execute cached_session_id_m (fun () -> cached_session_id := None);
          error "Ballooning daemon has disappeared. Manually setting domain maxmem for domid = %d to %Ld KiB" domid amount;
          Xenctrl.with_intf (fun xc -> Xenctrl.domain_setmaxmem xc domid amount);
      end
    | None ->
      info "No ballooning daemon. Manually setting domain maxmem for domid = %d to %Ld KiB" domid amount;
      Xenctrl.with_intf (fun xc -> Xenctrl.domain_setmaxmem xc domid amount)

  let transfer_reservation_to_domain dbg domid r =
    let (_: unit option) = wrap (fun () -> transfer_reservation_to_domain_exn dbg domid r) in
    ()

  let query_reservation_of_domain dbg domid =
    match get_session_id dbg with
    | Some session_id ->
      begin
        try
          let reservation_id = Client.query_reservation_of_domain dbg session_id domid in
          debug "Memory reservation_id = %s" reservation_id;
          reservation_id
        with
        | Unix.Unix_error(Unix.ECONNREFUSED, "connect", _) ->
          error "Ballooning daemon has disappeared. Cannot query reservation_id for domid = %d" domid;
          raise Memory_interface.(MemoryError No_reservation)
        | _ ->
          error "Internal error. Cannot query reservation_id for domid = %d" domid;
          raise Memory_interface.(MemoryError No_reservation)
      end
    | None ->
      info "No ballooning daemon. Cannot query reservation_id for domid = %d" domid;
      raise Memory_interface.(MemoryError No_reservation)

  (** After an event which frees memory (eg a domain destruction), perform a one-off memory rebalance *)
  let balance_memory dbg =
    debug "rebalance_memory";
    Client.balance_memory dbg

end

(* We store away the device name so we can lookup devices by name later *)
let _device_id kind = Device_common.string_of_kind kind ^ "-id"

(* Return the xenstore device with [kind] corresponding to [id]

   This is an inefficient operation because xenstore indexes the devices by devid, not id,
   so in order to find an id we need to go through potentially all the devids in the tree.

   Therefore, we need to cache the results to decrease the overall xenstore read accesses.
   During VM lifecycle operations, this cache will reduce xenstored read accesses from
   O(n^2) to O(n), where n is the number of VBDs in a VM.
*)

module DeviceCache = struct
  module PerVMCache = struct
    include Hashtbl
    let create n = (create n, Mutex.create ())
  end
  include Hashtbl
  let create n = (create n, Mutex.create())
  let discard (cache, mutex) domid = Mutex.execute mutex (fun () ->
      debug "removing device cache for domid %d" domid;
      remove cache domid
    )
  exception NotFoundIn of string option list
  let get (cache, mutex) fetch_all_f fetch_one_f domid key =
    let (domid_cache, domid_mutex) = Mutex.execute mutex (fun () ->
        if mem cache domid then
          find cache domid
        else
          let domid_cache = PerVMCache.create 16 in
          debug "adding device cache for domid %d" domid;
          replace cache domid domid_cache;
          domid_cache
      ) in
    Mutex.execute domid_mutex (fun () ->
        let refresh_cache () = (* expensive *)
          PerVMCache.reset domid_cache;
          List.iter (fun (k,v) -> PerVMCache.replace domid_cache k v) (fetch_all_f ())
        in
        (try
           let cached_value = PerVMCache.find domid_cache (Some key) in
           (* cross-check cached value with original value to verify it is up-to-date *)
           let fetched_value = fetch_one_f cached_value in
           if cached_value <> fetched_value then
             ( (* force refresh of domid cache *)
               refresh_cache ()
             )
         with _ -> (* attempt to refresh cache *)
           (try refresh_cache () with _ -> ())
        );
        try
          PerVMCache.find domid_cache (Some key)
        with _ ->
          let keys = try PerVMCache.fold (fun k v acc -> k::acc) domid_cache [] with _ -> [] in
          raise (NotFoundIn keys)
      )
end

let device_cache = DeviceCache.create 256

let device_by_id xc xs vm kind domain_selection id =
  match vm |> uuid_of_string |> domid_of_uuid ~xc ~xs domain_selection with
  | None ->
    debug "VM = %s; does not exist in domain list" vm;
    raise (Does_not_exist("domain", vm))
  | Some frontend_domid ->
    let fetch_all_from_xenstore_f () = (* expensive *)
      let devices = Device_common.list_frontends ~xs frontend_domid in
      let key = _device_id kind in
      let id_of_device device =
        let path = Device_common.get_private_data_path_of_device device in
        try Some (xs.Xs.read (Printf.sprintf "%s/%s" path key))
        with _ -> None in
      let ids = List.map id_of_device devices in
      List.combine ids devices
    in
    let fetch_one_from_xenstore_f cached_device =
      let cached_frontend_devid = cached_device.Device_common.frontend.Device_common.devid in
      let xenstored_device = Device_common.list_frontends ~xs ~for_devids:[cached_frontend_devid] frontend_domid in
      match xenstored_device with [] -> raise Not_found | x ::_ -> x
    in
    try DeviceCache.get device_cache fetch_all_from_xenstore_f fetch_one_from_xenstore_f frontend_domid id
    with DeviceCache.NotFoundIn ids ->
      debug "VM = %s; domid = %d; Device is not active: kind = %s; id = %s; active devices = [ %s ]" vm frontend_domid (Device_common.string_of_kind kind) id (String.concat ", " (List.map (Opt.default "None") ids));
      raise (Device_not_connected)

(* Extra keys to store in VBD backends to allow us to deactivate VDIs: *)
type backend = disk option [@@deriving rpc]
let _vdi_id = "vdi-id"
let _dp_id = "dp-id"

let set_stubdom ~xs domid domid' =
  xs.Xs.write (Printf.sprintf "/local/domain/%d/stub-domid" domid) (string_of_int domid')

let get_stubdom ~xs domid =
  try Some (int_of_string (xs.Xs.read (Printf.sprintf "/local/domain/%d/stub-domid" domid))) with _ -> None

module HOST = struct
  include Xenops_server_skeleton.HOST

  let stat () =
    (* The boot-time CPU info is copied into a file in @ETCDIR@/ in the xenservices init script;
       		   we use that to generate CPU records from. This ensures that if xapi is started after someone has
       		   modified dom0's VCPUs we don't change out host config... [Important to get this right, otherwise
       		   pool homogeneity checks fail] *)
    let get_cpuinfo () =
      let cpu_info_file =
        try Unix.access !Resources.cpu_info_file [ Unix.F_OK ]; !Resources.cpu_info_file
        with _ -> "/proc/cpuinfo" in
      let in_chan = open_in cpu_info_file in
      let tbl = Hashtbl.create 32 in
      let rec get_lines () =
        let s = input_line in_chan in
        begin
          try
            let i = String.index s ':' in
            let k = String.trim (String.sub s 0 i) in
            let v =
              if String.length s < i + 2
              then ""
              else String.sub s (i + 2) (String.length s - i - 2)
            in
            Hashtbl.add tbl k v
          with e ->
            info "cpuinfo: skipping line [%s]" s
        end;
        if s <> "" then get_lines ()
      in
      get_lines ();
      close_in in_chan;
      let find key =
        if Hashtbl.mem tbl key
        then Hashtbl.find tbl key
        else "unknown" in
      find "vendor_id",
      find "model name",
      find "cpu MHz",
      find "flags",
      find "stepping",
      find "model",
      find "cpu family"
    in
    let vendor, modelname, speed, flags, stepping, model, family = get_cpuinfo () in

    with_xc_and_xs
      (fun xc xs ->
         let open Xenctrl in
         let p = physinfo xc in
         let cpu_count = p.nr_cpus in
         let socket_count = p.nr_cpus / (p.threads_per_core * p.cores_per_socket) in

         let features = get_featureset xc Featureset_host in
         let features_pv = get_featureset xc Featureset_pv in
         let features_hvm = get_featureset xc Featureset_hvm in
         let features_oldstyle = oldstyle_featuremask xc in

         let v = version xc in
         let xen_version_string = Printf.sprintf "%d.%d%s" v.major v.minor v.extra in
         let xen_capabilities = version_capabilities xc in

         {
           Host.cpu_info = {
             Host.cpu_count;
             socket_count;
             vendor;
             speed;
             modelname;
             family;
             model;
             stepping;
             flags;
             features;
             features_pv;
             features_hvm;
             features_oldstyle;
           };
           hypervisor = {
             Host.version = xen_version_string;
             capabilities = xen_capabilities;
           }
         }
      )

  let get_console_data () =
    with_xc_and_xs
      (fun xc xs ->
         let raw = Xenctrl.readconsolering xc in
         (* There may be invalid XML characters in the buffer, so remove them *)
         let is_printable chr =
           let x = int_of_char chr in
           x=13 || x=10 || (x >= 0x20 && x <= 0x7e) in
         for i = 0 to String.length raw - 1 do
           if not(is_printable raw.[i])
           then raw.[i] <- ' '
         done;
         raw
      )
  let get_total_memory_mib () =
    with_xc_and_xs
      (fun xc xs ->
         let pages_per_mib = 256L in
         Int64.(div ((Xenctrl.physinfo xc).Xenctrl.total_pages |> of_nativeint) pages_per_mib)
      )
  let send_debug_keys keys =
    with_xc_and_xs
      (fun xc xs ->
         Xenctrl.send_debug_keys xc keys
      )

  let update_guest_agent_features features =
    let root = "/guest_agent_features" in
    let perms =
      Xs_protocol.ACL.({
          owner = 0;
          other = READ;
          acl = [];
        }) in
    with_xs
      (fun xs ->
         Xs.transaction xs (fun t ->
             t.Xst.rm root;
             let write_with_perms key value =
               t.Xst.write key value;
               t.Xst.setperms key perms
             in
             write_with_perms root "";
             List.iter (fun feature ->
                 let feature_root = Filename.concat root feature.Host.name in
                 let parameters_root = Filename.concat feature_root "parameters" in
                 write_with_perms feature_root "";
                 write_with_perms parameters_root "";
                 write_with_perms
                   (Filename.concat feature_root "licensed")
                   (if feature.Host.licensed then "1" else "0");
                 List.iter
                   (fun (key, value) ->
                      write_with_perms
                        (Filename.concat parameters_root key)
                        value)
                   feature.Host.parameters)
               features))

  let upgrade_cpu_features features is_hvm =
    with_xc_and_xs
      (fun xc _ -> Xenctrl.upgrade_oldstyle_featuremask xc features is_hvm)
end

module VM = struct
  open Vm

  let will_be_hvm vm = match vm.ty with HVM _ -> true | _ -> false

  let compute_overhead domain =
    let static_max_mib = Memory.mib_of_bytes_used domain.VmExtra.memory_static_max in
    let memory_overhead_mib =
      (if domain.VmExtra.create_info.Domain.hvm then Memory.HVM.overhead_mib else Memory.Linux.overhead_mib)
        static_max_mib domain.VmExtra.vcpu_max domain.VmExtra.shadow_multiplier in
    Memory.bytes_of_mib memory_overhead_mib

  let shutdown_reason = function
    | Reboot -> Domain.Reboot
    | PowerOff -> Domain.PowerOff
    | Suspend -> Domain.Suspend
    | Halt -> Domain.Halt
    | S3Suspend -> Domain.S3Suspend

  (* We compute our initial target at memory reservation time, done before the domain
     	   is created. We consume this information later when the domain is built. *)
  let set_initial_target ~xs domid initial_target =
    xs.Xs.write (Printf.sprintf "/local/domain/%d/memory/initial-target" domid)
      (Int64.to_string initial_target)
  let get_initial_target ~xs domid =
    Int64.of_string (xs.Xs.read (Printf.sprintf "/local/domain/%d/memory/initial-target" domid))

  (* Called from a xenops client if it needs to resume a VM that was suspended on a pre-xenopsd host. *)
  let generate_state_string vm =
    let open Memory in
    let builder_spec_info =
      match vm.ty with
      | HVM hvm_info ->
        Domain.BuildHVM {
          Domain.shadow_multiplier = hvm_info.shadow_multiplier;
          video_mib = hvm_info.video_mib;
        }
      | PV { boot = Direct direct } ->
        Domain.BuildPV {
          Domain.cmdline = direct.cmdline;
          ramdisk = direct.ramdisk;
        }
      | PV { boot = Indirect { devices = [] } } ->
        raise (No_bootable_device)
      | PV { boot = Indirect ( { devices = d :: _ } ) } ->
        Domain.BuildPV {
          Domain.cmdline = "";
          ramdisk = None;
        }
    in
    let build_info = {
      Domain.memory_max = vm.memory_static_max /// 1024L;
      memory_target = vm.memory_dynamic_min /// 1024L;
      kernel = "";
      vcpus = vm.vcpu_max;
      priv = builder_spec_info;
    } in
    {
      VmExtra.build_info = Some build_info;
      ty = Some vm.ty;
      (* Earlier than the PV drivers update time, therefore
         			   any cached PV driver information will be kept. *)
      last_start_time = 0.;
      nomigrate = false;
      nested_virt = false
    } |> VmExtra.rpc_of_persistent_t |> Jsonrpc.to_string

  let mkints n =
    let rec loop a b = if a = b then [] else a :: (loop (a + 1) b) in
    loop 0 n

  (* Could use fold_left to get the same value, but that would necessarily go through the whole list everytime, instead of the first n items, only. *)
  (* ToDo: This is complicated enough to warrant a test. *)
  (* Is it wise to fail silently on negative values?  (They are treated as zero, here.)
     	 Pro: Would mask fewer bugs.
     	 Con: Less robust.
     	*)
  let take n list =
    let ($) f a = f a in
    let rec helper i acc list =
      if i <= 0 || list = []
      then acc
      else helper (i-1)  (List.hd list :: acc) (List.tl list)
    in List.rev $ helper n [] list

  let generate_non_persistent_state xc xs vm =
    let hvm = match vm.ty with HVM _ -> true | _ -> false in
    (* XXX add per-vcpu information to the platform data *)
    (* VCPU configuration *)
    let pcpus = Xenctrlext.get_max_nr_cpus xc in
    let all_pcpus = mkints pcpus in
    let all_vcpus = mkints vm.vcpu_max in
    let masks = match vm.scheduler_params.affinity with
      | [] ->
        (* Every vcpu can run on every pcpu *)
        List.map (fun _ -> all_pcpus) all_vcpus
      | m :: ms ->
        (* Treat the first as the template for the rest *)
        let defaults = List.map (fun _ -> m) all_vcpus in
        take vm.vcpu_max (m :: ms @ defaults) in
    (* convert a mask into a binary string, one char per pCPU *)
    let bitmap cpus: string =
      let cpus = List.filter (fun x -> x >= 0 && x < pcpus) cpus in
      let result = String.make pcpus '0' in
      List.iter (fun cpu -> result.[cpu] <- '1') cpus;
      result in
    let affinity =
      snd(List.fold_left (fun (idx, acc) mask ->
          idx + 1, ((Printf.sprintf "vcpu/%d/affinity" idx, bitmap mask) :: acc)
        ) (0, []) masks) in
    let weight = Opt.default [] (Opt.map
                                   (fun (w, c) -> [
                                        "vcpu/weight", string_of_int w;
                                        "vcpu/cap", string_of_int c
                                      ])
                                   vm.scheduler_params.priority
                                ) in
    let vcpus = [
      "vcpu/number", string_of_int vm.vcpu_max;
      "vcpu/current", string_of_int vm.vcpus;
    ] @ affinity @ weight in

    let default k v p = if List.mem_assoc k p then p else (k,v)::p in

    let platformdata = vm.platformdata |> default "acpi_s3" "0" |> default "acpi_s4" "0" in

    let create_info = {
      Domain.ssidref = vm.ssidref;
      hvm = hvm;
      hap = hvm;
      name = vm.name;
      xsdata = vm.xsdata;
      platformdata = platformdata @ vcpus;
      bios_strings = vm.bios_strings;
      has_vendor_device = vm.has_vendor_device;
    } in
    {
      VmExtra.create_info = create_info;
      vcpu_max = vm.vcpu_max;
      vcpus = vm.vcpus;
      shadow_multiplier = (match vm.Vm.ty with Vm.HVM { Vm.shadow_multiplier = sm } -> sm | _ -> 1.);
      memory_static_max = vm.memory_static_max;
      suspend_memory_bytes = 0L;
      qemu_vbds = [];
      qemu_vifs = [];
      pci_msitranslate = vm.Vm.pci_msitranslate;
      pci_power_mgmt = vm.Vm.pci_power_mgmt;
      pv_drivers_detected = false;
    }

  let create_exn (task: Xenops_task.task_handle) memory_upper_bound vm =
    let k = vm.Vm.id in
    with_xc_and_xs
      (fun xc xs ->
         let persistent, non_persistent =
           match DB.read k with
           | Some x ->
             debug "VM = %s; reloading stored domain-level configuration" vm.Vm.id;
             x.VmExtra.persistent, x.VmExtra.non_persistent
           | None -> begin
               debug "VM = %s; has no stored domain-level configuration, regenerating" vm.Vm.id;
               let persistent =
                 { VmExtra.build_info = None
                 ; ty = None
                 ; last_start_time = Unix.gettimeofday ()
                 ; nomigrate = Platform.is_true
                       ~key:"nomigrate"
                       ~platformdata:vm.Xenops_interface.Vm.platformdata
                       ~default:false
                 ; nested_virt=Platform.is_true
                       ~key:"nested-virt"
                       ~platformdata:vm.Xenops_interface.Vm.platformdata
                       ~default:false
                 } in
               let non_persistent = generate_non_persistent_state xc xs vm in
               persistent, non_persistent
             end in
         let open Memory in
         let overhead_bytes = compute_overhead non_persistent in
         let resuming = non_persistent.VmExtra.suspend_memory_bytes <> 0L in
         (* If we are resuming then we know exactly how much memory is needed. If we are
            				   live migrating then we will only know an upper bound. If we are starting from
            				   scratch then we have a free choice. *)
         let min_bytes, max_bytes = match memory_upper_bound with
           | Some x ->
             debug "VM = %s; using memory_upper_bound = %Ld" vm.Vm.id x;
             x, x
           | None ->
             if resuming then begin
               debug "VM = %s; using stored suspend_memory_bytes = %Ld" vm.Vm.id non_persistent.VmExtra.suspend_memory_bytes;
               non_persistent.VmExtra.suspend_memory_bytes, non_persistent.VmExtra.suspend_memory_bytes
             end else begin
               debug "VM = %s; using memory_dynamic_min = %Ld and memory_dynamic_max = %Ld" vm.Vm.id vm.memory_dynamic_min vm.memory_dynamic_max;
               vm.memory_dynamic_min, vm.memory_dynamic_max
             end in
         let min_kib = kib_of_bytes_used (min_bytes +++ overhead_bytes)
         and max_kib = kib_of_bytes_used (max_bytes +++ overhead_bytes) in
         (* XXX: we would like to be able to cancel an in-progress with_reservation *)
         let dbg = Xenops_task.get_dbg task in
         Mem.with_reservation dbg min_kib max_kib
           (fun target_plus_overhead_kib reservation_id ->
              DB.write k {
                VmExtra.persistent = persistent;
                VmExtra.non_persistent = non_persistent
              };
              let domid = Domain.make ~xc ~xs non_persistent.VmExtra.create_info (uuid_of_vm vm) in
              Mem.transfer_reservation_to_domain dbg domid reservation_id;
              begin match vm.Vm.ty with
                | Vm.HVM { Vm.qemu_stubdom = true } ->
                  Mem.with_reservation dbg Stubdom.memory_kib Stubdom.memory_kib
                    (fun _ reservation_id ->
                       let stubdom_domid = Stubdom.create ~xc ~xs domid in
                       Mem.transfer_reservation_to_domain dbg stubdom_domid reservation_id;
                       set_stubdom ~xs domid stubdom_domid;
                    )
                | _ ->
                  ()
              end;
              let initial_target =
                let target_plus_overhead_bytes = bytes_of_kib target_plus_overhead_kib in
                let target_bytes = target_plus_overhead_bytes --- overhead_bytes in
                min vm.memory_dynamic_max target_bytes in
              set_initial_target ~xs domid (Int64.div initial_target 1024L);

              if vm.suppress_spurious_page_faults
              then Domain.suppress_spurious_page_faults ~xc domid;
              Domain.set_machine_address_size ~xc domid vm.machine_address_size;
              for i = 0 to vm.vcpu_max - 1 do
                Device.Vcpu.add ~xs ~devid:i domid (i < vm.vcpus)
              done
           );
      )
  let create = create_exn

  let on_domain f domain_selection (task: Xenops_task.task_handle) vm =
    let uuid = uuid_of_vm vm in
    with_xc_and_xs
      (fun xc xs ->
         match di_of_uuid ~xc ~xs domain_selection uuid with
         | None -> raise (Does_not_exist("domain", vm.Vm.id))
         | Some di -> f xc xs task vm di
      )

  let on_domain_if_exists f domain_selection (task: Xenops_task.task_handle) vm =
    try
      on_domain f domain_selection task vm
    with Does_not_exist("domain", _) ->
      debug "Domain for VM %s does not exist: ignoring" vm.Vm.id

  let add vm =
    with_xc_and_xs
      (fun xc xs ->
         match di_of_uuid ~xc ~xs Newest (uuid_of_vm vm) with
         | None -> () (* Domain doesn't exist so no setup required *)
         | Some di ->
           debug "VM %s exists with domid=%d; checking whether xenstore is intact" vm.Vm.id di.Xenctrl.domid;
           (* Minimal set of keys and values expected by tools like xentop (CA-24231) *)
           let minimal_local_kvs = [
             "name", vm.Vm.name;
             "domid", string_of_int di.Xenctrl.domid;
             "vm", "/vm/" ^ vm.Vm.id;
             "memory/dynamic-min", Int64.(to_string (div vm.Vm.memory_dynamic_min 1024L));
             "memory/target", Int64.(to_string (div vm.Vm.memory_dynamic_min 1024L));
             "memory/dynamic-max", Int64.(to_string (div vm.Vm.memory_dynamic_max 1024L))
           ] |> List.map (fun (k, v) -> Printf.sprintf "/local/domain/%d/%s" di.Xenctrl.domid k, v) in
           let minimal_vm_kvs = [
             "uuid", vm.Vm.id;
             "name", vm.Vm.name;
             Printf.sprintf "domains/%d" di.Xenctrl.domid, Printf.sprintf "/local/domain/%d" di.Xenctrl.domid;
             Printf.sprintf "domains/%d/create-time" di.Xenctrl.domid, "0"
           ] |> List.map (fun (k, v) -> Printf.sprintf "/vm/%s/%s" vm.Vm.id k, v) in
           List.iter
             (fun (k, v) ->
                if try ignore(xs.Xs.read k); false with _ -> true then begin
                  debug "xenstore-write %s <- %s" k v;
                  xs.Xs.write k v
                end
             ) (minimal_local_kvs @ minimal_vm_kvs)
      )

  let remove vm =
    with_xc_and_xs
      (fun xc xs ->
         safe_rm xs (Printf.sprintf "/vm/%s" vm.Vm.id);
         safe_rm xs (Printf.sprintf "/vss/%s" vm.Vm.id);
      );
    (* Best-effort attempt to remove metadata - if VM has been powered off
       		 * then it will have already been deleted by VM.destroy *)
    try DB.remove vm.Vm.id
    with Does_not_exist("extra", _) -> ()

  let log_exn_continue msg f x = try f x with e -> debug "Safely ignoring exception: %s while %s" (Printexc.to_string e) msg

  let destroy_device_model = on_domain_if_exists (fun xc xs task vm di ->
      let domid = di.Xenctrl.domid in
      let qemu_domid = Opt.default (this_domid ~xs) (get_stubdom ~xs domid) in
      log_exn_continue "Error stoping device-model, already dead ?"
        (fun () -> Device.Dm.stop ~xs ~qemu_domid domid) ();
      log_exn_continue "Error stoping vncterm, already dead ?"
        (fun () -> Device.PV_Vnc.stop ~xs domid) ();
      (* If qemu is in a different domain to storage, detach disks *)
    ) Oldest

  let destroy = on_domain_if_exists (fun xc xs task vm di -> finally (fun ()->
      let domid = di.Xenctrl.domid in
      let qemu_domid = Opt.default (this_domid ~xs) (get_stubdom ~xs domid) in
      (* We need to clean up the stubdom before the primary otherwise we deadlock *)
      Opt.iter
        (fun stubdom_domid ->
           Domain.destroy task ~xc ~xs ~qemu_domid stubdom_domid
        ) (get_stubdom ~xs domid);

      let devices = Device_common.list_frontends ~xs domid in
      let vbds = List.filter (fun device -> match Device_common.(device.frontend.kind) with Device_common.Vbd _ -> true | _ -> false) devices in
      let dps = List.map (fun device -> Device.Generic.get_private_key ~xs device _dp_id) vbds in

      (* Normally we throw-away our domain-level information. If the domain
         		   has suspended then we preserve it. *)
      if di.Xenctrl.shutdown && (Domain.shutdown_reason_of_int di.Xenctrl.shutdown_code = Domain.Suspend)
      then debug "VM = %s; domid = %d; domain has suspended; preserving domain-level information" vm.Vm.id di.Xenctrl.domid
      else begin
        debug "VM = %s; domid = %d; will not have domain-level information preserved" vm.Vm.id di.Xenctrl.domid;
        if DB.exists vm.Vm.id then DB.remove vm.Vm.id;
      end;
      Domain.destroy task ~xc ~xs ~qemu_domid domid;
      (* Detach any remaining disks *)
      List.iter (fun dp ->
          try
            Storage.dp_destroy task dp
          with e ->
            warn "Ignoring exception in VM.destroy: %s" (Printexc.to_string e)) dps
    )
      (fun ()->
         (* Finally, discard any device caching for the domid destroyed *)
         DeviceCache.discard device_cache di.Xenctrl.domid;
         Device.(Qemu.SignalMask.unset Qemu.signal_mask di.Xenctrl.domid);
      )
    ) Oldest

  let pause = on_domain (fun xc xs _ _ di ->
      if di.Xenctrl.total_memory_pages = 0n then raise (Domain_not_built);
      Domain.pause ~xc di.Xenctrl.domid
    ) Newest

  let unpause = on_domain (fun xc xs _ _ di ->
      if di.Xenctrl.total_memory_pages = 0n then raise (Domain_not_built);
      Domain.unpause ~xc di.Xenctrl.domid;
      Opt.iter
        (fun stubdom_domid ->
           Domain.unpause ~xc stubdom_domid
        ) (get_stubdom ~xs di.Xenctrl.domid)
    ) Newest

  let set_xsdata task vm xsdata = on_domain (fun xc xs _ _ di ->
      Domain.set_xsdata ~xs di.Xenctrl.domid xsdata
    ) Newest task vm

  let set_vcpus task vm target = on_domain (fun xc xs _ _ di ->
      let domid = di.Xenctrl.domid in
      (* Returns the instantaneous CPU number from xenstore *)
      let current =
        let n = ref (-1) in
        for i = 0 to vm.Vm.vcpu_max - 1
        do if Device.Vcpu.status ~xs ~devid:i domid then n := i
        done;
        !n + 1 in

      if current > target then (
        (* need to deplug cpus *)
        for i = current - 1 downto target
        do
          Device.Vcpu.set ~xs ~devid:i domid false
        done
      ) else if current < target then (
        (* need to plug cpus *)
        for i = current to (target - 1)
        do
          Device.Vcpu.set ~xs ~devid:i domid true
        done
      )
    ) Newest task vm

  let set_shadow_multiplier task vm target = on_domain (fun xc xs _ _ di ->
      if not di.Xenctrl.hvm_guest then raise (Unimplemented "shadow_multiplier for PV domains");
      let domid = di.Xenctrl.domid in
      let static_max_mib = Memory.mib_of_bytes_used vm.Vm.memory_static_max in
      let newshadow = Int64.to_int (Memory.HVM.shadow_mib static_max_mib vm.Vm.vcpu_max target) in
      let curshadow = Xenctrl.shadow_allocation_get xc domid in
      let needed_mib = newshadow - curshadow in
      debug "VM = %s; domid = %d; Domain has %d MiB shadow; an increase of %d MiB requested" vm.Vm.id domid curshadow needed_mib;
      if not(Domain.wait_xen_free_mem xc (Int64.mul (Int64.of_int needed_mib) 1024L)) then begin
        error "VM = %s; domid = %d; Failed waiting for Xen to free %d MiB: some memory is not properly accounted" vm.Vm.id domid needed_mib;
        raise (Not_enough_memory (Memory.bytes_of_mib (Int64.of_int needed_mib)))
      end;
      debug "VM = %s; domid = %d; shadow_allocation_setto %d MiB" vm.Vm.id domid newshadow;
      Xenctrl.shadow_allocation_set xc domid newshadow;
    ) Newest task vm

  let set_memory_dynamic_range task vm min max = on_domain (fun xc xs _ _ di ->
      let domid = di.Xenctrl.domid in
      Domain.set_memory_dynamic_range ~xc ~xs
        ~min:(Int64.to_int (Int64.div min 1024L))
        ~max:(Int64.to_int (Int64.div max 1024L))
        domid;
      Mem.balance_memory (Xenops_task.get_dbg task)
    ) Newest task vm

  (* NB: the arguments which affect the qemu configuration must be saved and
     	   restored with the VM. *)
<<<<<<< HEAD
  let create_device_model_config vm vmextra vbds vifs vgpus = match vmextra.VmExtra.persistent, vmextra.VmExtra.non_persistent with
=======
  let create_device_model_config vm vmextra vbds vifs vgpus vusbs = match vmextra.VmExtra.persistent, vmextra.VmExtra.non_persistent with
>>>>>>> 2705115b
    | { VmExtra.build_info = None }, _
    | { VmExtra.ty = None }, _ -> raise (Domain_not_built)
    | {
      VmExtra.build_info = Some build_info;
      ty = Some ty;
    },{
        VmExtra.qemu_vbds = qemu_vbds
      } ->
      let make ?(boot_order="cd") ?(serial="pty") ?(monitor="null")
          ?(nics=[]) ?(disks=[]) ?(vgpus=[])
          ?(pci_emulations=[]) ?(usb=Device.Dm.Disabled)
          ?(parallel=None)
          ?(acpi=true) ?(video=Cirrus) ?keymap
          ?vnc_ip ?(pci_passthrough=false) ?(hvm=true) ?(video_mib=4) () =
        let video = match video, vgpus with
          | Cirrus, [] -> Device.Dm.Cirrus
          | Standard_VGA, [] -> Device.Dm.Std_vga
          | IGD_passthrough GVT_d, [] -> Device.Dm.GVT_d
          | Vgpu, [] -> raise (Internal_error "Vgpu mode specified but no vGPUs")
          | Vgpu, vgpus -> Device.Dm.Vgpu vgpus
          | _ -> raise (Internal_error "Invalid graphics mode")
        in
        let open Device.Dm in {
          memory = build_info.Domain.memory_max;
          boot = boot_order;
          serial = Some serial;
          monitor = Some monitor;
          vcpus = build_info.Domain.vcpus;
          nics = nics;
          disks = disks;
          pci_emulations = pci_emulations;
          usb = usb;
          parallel = parallel;
          acpi = acpi;
          disp = VNC (video, vnc_ip, true, 0, keymap);
          pci_passthrough = pci_passthrough;
          xenclient_enabled=false;
          hvm=hvm;
          sound=None;
          power_mgmt=None;
          oem_features=None;
          inject_sci = None;
          video_mib=video_mib;
          extras = [];
        } in
      let bridge_of_network = function
        | Network.Local b -> b
        | Network.Remote (_, b) -> b in
      let nics = List.map (fun vif ->
          vif.Vif.mac,
          bridge_of_network vif.Vif.backend,
          vif.Vif.position
        ) vifs in
      match ty with
      | PV { framebuffer = false } -> None
      | PV { framebuffer = true; framebuffer_ip=Some vnc_ip } ->
        Some (make ~hvm:false ~vnc_ip ())
      | PV { framebuffer = true; framebuffer_ip=None } ->
        Some (make ~hvm:false ())
      | HVM hvm_info ->
        let disks = List.filter_map (fun vbd ->
            let id = vbd.Vbd.id in
            if hvm_info.Vm.qemu_disk_cmdline && (List.mem_assoc id qemu_vbds)
            then
              let index, bd = List.assoc id qemu_vbds in
              let path = block_device_of_vbd_frontend bd in
              let media =
                if vbd.Vbd.ty = Vbd.Disk
                then Device.Dm.Disk else Device.Dm.Cdrom in
              Some (index, path, media)
            else None
          ) vbds in
        let usb_enabled =
          try (List.assoc "usb" vm.Vm.platformdata) = "true"
          with Not_found -> true
        in
        let usb_tablet_enabled =
          try (List.assoc "usb_tablet" vm.Vm.platformdata) = "true"
          with Not_found -> true
        in
        let usb =
          match usb_enabled, usb_tablet_enabled with
          | true, false -> Device.Dm.Enabled []
          | true, true -> Device.Dm.Enabled ["tablet"]
          | false, _ -> Device.Dm.Disabled
        in
        let parallel =
          if (List.mem_assoc "parallel" vm.Vm.platformdata)
          then Some (List.assoc "parallel" vm.Vm.platformdata)
          else None in
        Some (make ~video_mib:hvm_info.video_mib
                ~video:hvm_info.video ~acpi:hvm_info.acpi
                ?serial:hvm_info.serial ?keymap:hvm_info.keymap
                ?vnc_ip:hvm_info.vnc_ip ~usb ~parallel
                ~pci_emulations:hvm_info.pci_emulations
                ~pci_passthrough:hvm_info.pci_passthrough
<<<<<<< HEAD
                ~boot_order:hvm_info.boot_order ~nics ~disks ~vgpus ())
=======
                ~boot_order:hvm_info.boot_order ~nics ~disks ~vgpus())
>>>>>>> 2705115b

  let clean_memory_reservation task domid =
    try
      let dbg = Xenops_task.get_dbg task in
      let reservation_id = Mem.query_reservation_of_domain dbg domid in
      Mem.delete_reservation dbg (reservation_id, None)
    with Memory_interface.MemoryError Memory_interface.No_reservation ->
      error "Please check if memory reservation for domain %d is present, if so manually remove it" domid

<<<<<<< HEAD
  let build_domain_exn xc xs domid task vm vbds vifs vgpus extras force =
=======
  let build_domain_exn xc xs domid task vm vbds vifs vgpus vusbs extras force =
>>>>>>> 2705115b
    let open Memory in
    let initial_target = get_initial_target ~xs domid in
    let make_build_info kernel priv = {
      Domain.memory_max = vm.memory_static_max /// 1024L;
      memory_target = initial_target;
      kernel = kernel;
      vcpus = vm.vcpu_max;
      priv = priv;
    } in
    (* We should prevent leaking files in our filesystem *)
    let kernel_to_cleanup = ref None in
    finally (fun () ->
        let (build_info, timeoffset) =
          match vm.ty with
          | HVM hvm_info ->
            let builder_spec_info = Domain.BuildHVM {
                Domain.shadow_multiplier = hvm_info.shadow_multiplier;
                video_mib = hvm_info.video_mib;
              } in
            ((make_build_info !Resources.hvmloader builder_spec_info), hvm_info.timeoffset)
          | PV { boot = Direct direct } ->
            let builder_spec_info = Domain.BuildPV {
                Domain.cmdline = direct.cmdline;
                ramdisk = direct.ramdisk;
              } in
            ((make_build_info direct.kernel builder_spec_info), "")
          | PV { boot = Indirect { devices = [] } } ->
            raise (No_bootable_device)
          | PV { boot = Indirect ( { devices = d :: _ } as i ) } ->
            with_disk ~xc ~xs task d false
              (fun dev ->
                 let b = Bootloader.extract task ~bootloader:i.bootloader
                     ~legacy_args:i.legacy_args ~extra_args:i.extra_args
                     ~pv_bootloader_args:i.bootloader_args
                     ~disk:dev ~vm:vm.Vm.id () in
                 kernel_to_cleanup := Some b;
                 let builder_spec_info = Domain.BuildPV {
                     Domain.cmdline = b.Bootloader.kernel_args;
                     ramdisk = b.Bootloader.initrd_path;
                   } in
                 ((make_build_info b.Bootloader.kernel_path builder_spec_info), "")
              ) in
        let arch = Domain.build task ~xc ~xs ~store_domid ~console_domid ~timeoffset ~extras build_info (choose_xenguest vm.Vm.platformdata) domid force in
        Int64.(
          let min = to_int (div vm.Vm.memory_dynamic_min 1024L)
          and max = to_int (div vm.Vm.memory_dynamic_max 1024L) in
          Domain.set_memory_dynamic_range ~xc ~xs ~min ~max domid
        );

        debug "VM = %s; domid = %d; Domain built with architecture %s" vm.Vm.id domid (Domain.string_of_domarch arch);
        let k = vm.Vm.id in
        let d = DB.read_exn vm.Vm.id in
        let persistent = { d.VmExtra.persistent with
                           VmExtra.build_info = Some build_info;
                           ty = Some vm.ty;
                         } in
        DB.write k {
          VmExtra.persistent = persistent;
          VmExtra.non_persistent = d.VmExtra.non_persistent;
        }
      ) (fun () -> Opt.iter Bootloader.delete !kernel_to_cleanup)


<<<<<<< HEAD
  let build_domain vm vbds vifs vgpus extras force xc xs task _ di =
=======
  let build_domain vm vbds vifs vgpus vusbs extras force xc xs task _ di =
>>>>>>> 2705115b
    let domid = di.Xenctrl.domid in
    finally
      (fun () ->
         try
<<<<<<< HEAD
           build_domain_exn xc xs domid task vm vbds vifs vgpus extras force;
=======
           build_domain_exn xc xs domid task vm vbds vifs vgpus vusbs extras force;
>>>>>>> 2705115b
         with
         | Bootloader.Bad_sexpr x ->
           let m = Printf.sprintf "VM = %s; domid = %d; Bootloader.Bad_sexpr %s" vm.Vm.id domid x in
           debug "%s" m;
           raise (Internal_error m)
         | Bootloader.Bad_error x ->
           let m = Printf.sprintf "VM = %s; domid = %d; Bootloader.Bad_error %s" vm.Vm.id domid x in
           debug "%s" m;
           raise (Internal_error m)
         | Bootloader.Unknown_bootloader x ->
           let m = Printf.sprintf "VM = %s; domid = %d; Bootloader.Unknown_bootloader %s" vm.Vm.id domid x in
           debug "%s" m;
           raise (Internal_error m)
         | Bootloader.Error_from_bootloader x ->
           let m = Printf.sprintf "VM = %s; domid = %d; Bootloader.Error_from_bootloader %s" vm.Vm.id domid x in
           debug "%s" m;
           raise (Bootloader_error (vm.Vm.id, x))
         | Domain.Not_enough_memory m ->
           debug "VM = %s; domid = %d; Domain.Not_enough_memory. Needed: %Ld bytes" vm.Vm.id domid m;
           raise (Not_enough_memory m)
         | e ->
           let m = Printf.sprintf "VM = %s; domid = %d; Error: %s" vm.Vm.id domid (Printexc.to_string e) in
           debug "%s" m;
           raise e
      ) (fun () -> clean_memory_reservation task di.Xenctrl.domid)

<<<<<<< HEAD
  let build ?restore_fd task vm vbds vifs vgpus extras force = on_domain (build_domain vm vbds vifs vgpus extras force) Newest task vm

  let create_device_model_exn vbds vifs vgpus saved_state xc xs task vm di =
=======
  let build ?restore_fd task vm vbds vifs vgpus vusbs extras force = on_domain (build_domain vm vbds vifs vgpus vusbs extras force) Newest task vm

  let create_device_model_exn vbds vifs vgpus vusbs saved_state xc xs task vm di =
>>>>>>> 2705115b
    let vmextra = DB.read_exn vm.Vm.id in
    let qemu_dm = choose_qemu_dm vm.Vm.platformdata in
    let xenguest = choose_xenguest vm.Vm.platformdata in
    debug "chosen qemu_dm = %s" (Device.Profile.wrapper_of qemu_dm);
    debug "chosen xenguest = %s" xenguest;
    try
      Opt.iter (fun info ->
          match vm.Vm.ty with
          | Vm.HVM { Vm.qemu_stubdom = true } ->
            if saved_state then failwith "Cannot resume with stubdom yet";
            Opt.iter
              (fun stubdom_domid ->
                 Stubdom.build task ~xc ~xs ~store_domid ~console_domid info xenguest di.Xenctrl.domid stubdom_domid;
                 Device.Dm.start_vnconly task ~xs ~dm:qemu_dm info stubdom_domid
              ) (get_stubdom ~xs di.Xenctrl.domid);
          | Vm.HVM { Vm.qemu_stubdom = false } ->
            (if saved_state then Device.Dm.restore else Device.Dm.start)
              task ~xs ~dm:qemu_dm info di.Xenctrl.domid
          | Vm.PV _ ->
            Device.Vfb.add ~xc ~xs di.Xenctrl.domid;
            Device.Vkbd.add ~xc ~xs di.Xenctrl.domid;
            Device.Dm.start_vnconly task ~xs ~dm:qemu_dm info di.Xenctrl.domid
<<<<<<< HEAD
        ) (create_device_model_config vm vmextra vbds vifs vgpus);
=======
        ) (create_device_model_config vm vmextra vbds vifs vgpus vusbs);
>>>>>>> 2705115b
      match vm.Vm.ty with
      | Vm.PV { vncterm = true; vncterm_ip = ip } -> Device.PV_Vnc.start ~xs ?ip di.Xenctrl.domid
      | _ -> ()
    with Device.Ioemu_failed (name, msg) ->
      raise (Failed_to_start_emulator (vm.Vm.id, name, msg))

<<<<<<< HEAD
  let create_device_model task vm vbds vifs vgpus saved_state = on_domain (create_device_model_exn vbds vifs vgpus saved_state) Newest task vm
=======
  let create_device_model task vm vbds vifs vgpus vusbs saved_state = on_domain (create_device_model_exn vbds vifs vgpus vusbs saved_state) Newest task vm
>>>>>>> 2705115b

  let request_shutdown task vm reason ack_delay =
    let reason = shutdown_reason reason in
    on_domain
      (fun xc xs task vm di ->

         let domid = di.Xenctrl.domid in
         try
           Domain.shutdown ~xc ~xs domid reason;
           Domain.shutdown_wait_for_ack task ~timeout:ack_delay ~xc ~xs domid reason;
           true
         with Watch.Timeout _ ->
           false
      ) Oldest task vm

  let wait_shutdown task vm reason timeout =
    event_wait internal_updates task timeout
      (function
        | Dynamic.Vm id when id = vm.Vm.id ->
          debug "EVENT on our VM: %s" id;
          on_domain (fun xc xs _ vm di -> di.Xenctrl.shutdown) Oldest task vm
        | Dynamic.Vm id ->
          debug "EVENT on other VM: %s" id;
          false
        | _ ->
          debug "OTHER EVENT";
          false)

  (* Mount a filesystem somewhere, with optional type *)
  let mount ?ty:(ty = None) src dest write =
    let ty = match ty with None -> [] | Some ty -> [ "-t"; ty ] in
    run !Xc_resources.mount (ty @ [ src; dest; "-o"; if write then "rw" else "ro" ]) |> ignore_string

  let timeout = 300. (* 5 minutes: something is seriously wrong if we hit this timeout *)
  exception Umount_timeout

  (** Unmount a mountpoint. Retries every 5 secs for a total of 5mins before returning failure *)
  let umount ?(retry=true) dest =
    let finished = ref false in
    let start = Unix.gettimeofday () in

    while not(!finished) && (Unix.gettimeofday () -. start < timeout) do
      try
        run !Xc_resources.umount [dest] |> ignore_string;
        finished := true
      with e ->
        if not(retry) then raise e;
        debug "Caught exception (%s) while unmounting %s: pausing before retrying"
          (Printexc.to_string e) dest;
        Thread.delay 5.
    done;
    if not(!finished) then raise Umount_timeout

  let with_mounted_dir_ro device f =
    let mount_point = Filename.temp_file "xenops_mount_" "" in
    Unix.unlink mount_point;
    Unix.mkdir mount_point 0o640;
    finally
      (fun () ->
         mount ~ty:(Some "ext2") device mount_point false;
         f mount_point)
      (fun () ->
         (try umount mount_point with e -> debug "Caught %s" (Printexc.to_string e));
         (try Unix.rmdir mount_point with e -> debug "Caught %s" (Printexc.to_string e))
      )

  (** open a file, and make sure the close is always done *)
  let with_data ~xc ~xs task data write f = match data with
    | Disk disk ->
      with_disk ~xc ~xs task disk write (fun path ->
          let with_fd_of_path p f =
            let is_raw_image =
              Unixext.with_file path [Unix.O_RDONLY] 0o400 (fun fd ->
                  match Suspend_image.read_save_signature fd with
                  | `Ok _ -> true | _ -> false
                )
            in
            match (write, is_raw_image) with
            | true, _ -> (* Always write raw *)
              Unixext.with_file path [Unix.O_WRONLY] 0o600 f
            | false, true -> (* We're reading raw *)
              Unixext.with_file path [Unix.O_RDONLY] 0o600 f
            | false, false -> (* Assume reading from filesystem *)
              with_mounted_dir_ro p (fun dir ->
                  let filename = dir ^ "/suspend-image" in
                  Unixext.with_file filename [Unix.O_RDONLY] 0o600 f
                )
          in
          with_fd_of_path path (fun fd ->
              finally
                (fun () -> f fd)
                (fun () ->
                   try Fsync.fsync fd;
                   with Unix.Unix_error(Unix.EIO, _, _) ->
                     error "Caught EIO in fsync after suspend; suspend image may be corrupt";
                     raise (IO_error)
                )
            )
        )
    | FD fd -> f fd

  let wait_ballooning task vm =
    on_domain
      (fun xc xs _ _ di ->
         let domid = di.Xenctrl.domid in
         let balloon_active_path = xs.Xs.getdomainpath domid ^ "/control/balloon-active" in
         let balloon_active =
           try
             Some (xs.Xs.read balloon_active_path)
           with _ -> None
         in
         match balloon_active with
         (* Not currently ballooning *)
         | None | Some "0" -> ()
         (* Ballooning in progress, we need to wait *)
         | Some _ -> 
           let watches = [ Watch.value_to_become balloon_active_path "0"
                         ; Watch.key_to_disappear balloon_active_path ]
           in
           (* raise Cancelled on task cancellation and Watch.Timeout on timeout *)
           try
             cancellable_watch (Domain domid) watches [] task ~xs ~timeout:!Xenopsd.additional_ballooning_timeout ()
             |> ignore
           with Watch.Timeout _ ->
             raise Xenops_interface.Ballooning_timeout_before_migration
      ) Oldest task vm

<<<<<<< HEAD
  let save task progress_callback vm flags data vgpu_data =
=======
  let save task progress_callback vm flags data =
>>>>>>> 2705115b
    let flags' =
      List.map
        (function
          | Live -> Domain.Live
        ) flags in
    on_domain
      (fun xc xs (task:Xenops_task.task_handle) vm di ->
         let hvm = di.Xenctrl.hvm_guest in
         let domid = di.Xenctrl.domid in

         let qemu_domid = Opt.default (this_domid ~xs) (get_stubdom ~xs domid) in

         with_data ~xc ~xs task data true
           (fun fd ->
              let vm_str = Vm.sexp_of_t vm |> Sexplib.Sexp.to_string in
<<<<<<< HEAD
              let vgpu_fd = match vgpu_data with Some (FD fd) -> Some fd | _ -> None in
              Domain.suspend task ~xc ~xs ~hvm ~progress_callback ~qemu_domid (choose_xenguest vm.Vm.platformdata) vm_str domid fd vgpu_fd flags'
=======
              Domain.suspend task ~xc ~xs ~hvm ~progress_callback ~qemu_domid (choose_xenguest vm.Vm.platformdata) vm_str domid fd flags'
>>>>>>> 2705115b
                (fun () ->
                   (* SCTX-2558: wait more for ballooning if needed *)
                   wait_ballooning task vm;
                   if not(request_shutdown task vm Suspend 30.)
                   then raise (Failed_to_acknowledge_shutdown_request);
                   if not(wait_shutdown task vm Suspend 1200.)
                   then raise (Failed_to_shutdown(vm.Vm.id, 1200.));
                );
              (* Record the final memory usage of the domain so we know how
                 						   much to allocate for the resume *)
              let di = Xenctrl.domain_getinfo xc domid in
              let pages = Int64.of_nativeint di.Xenctrl.total_memory_pages in
              debug "VM = %s; domid = %d; Final memory usage of the domain = %Ld pages" vm.Vm.id domid pages;
              (* Flush all outstanding disk blocks *)

              let k = vm.Vm.id in
              let d = DB.read_exn vm.Vm.id in

              let devices = Device_common.list_frontends ~xs domid in
              let vbds = List.filter (fun device -> match Device_common.(device.frontend.kind) with Device_common.Vbd _ -> true | _ -> false) devices in
              List.iter (Device.Vbd.hard_shutdown_request ~xs) vbds;
              List.iter (Device.Vbd.hard_shutdown_wait task ~xs ~timeout:30.) vbds;
              debug "VM = %s; domid = %d; Disk backends have all been flushed" vm.Vm.id domid;
              List.iter (fun vbds_chunk ->
                  Stdext.Threadext.thread_iter (fun device ->
                      let backend = Device.Generic.get_private_key ~xs device _vdi_id |> Jsonrpc.of_string |> backend_of_rpc in
                      let dp = Device.Generic.get_private_key ~xs device _dp_id in
                      match backend with
                      | None (* can never happen due to 'filter' above *)
                      | Some (Local _) -> ()
                      | Some (VDI path) ->
                        let sr, vdi = Storage.get_disk_by_name task path in
                        Storage.deactivate task dp sr vdi
                    ) vbds_chunk
                ) (Xenops_utils.chunks 10 vbds);
              debug "VM = %s; domid = %d; Storing final memory usage" vm.Vm.id domid;
              let non_persistent = { d.VmExtra.non_persistent with
                                     VmExtra.suspend_memory_bytes = Memory.bytes_of_pages pages;
                                   } in
              DB.write k { d with
                           VmExtra.non_persistent = non_persistent;
                         }
           )
      ) Oldest task vm

  let inject_igmp_query domid vifs =
    let vif_names = List.map (fun vif -> Printf.sprintf "vif%d.%d" domid vif.Vif.position) vifs in
    debug "Inject IGMP query to %s" (String.concat " " vif_names);
    (* Call script to inject IGMP query asynchronously *)
    let pid = Forkhelpers.safe_close_and_exec None None None [] !Xc_resources.igmp_query_injector_script ("--wait-vif-connected":: (string_of_int !Xenopsd.vif_ready_for_igmp_query_timeout) :: vif_names) in
    Forkhelpers.dontwaitpid pid

  let restore task progress_callback vm vbds vifs data extras =
    on_domain
      (fun xc xs task vm di ->
         finally
           (fun () ->
              let domid = di.Xenctrl.domid in
              let qemu_domid = Opt.default (this_domid ~xs) (get_stubdom ~xs domid) in
              let k = vm.Vm.id in
              let vmextra = DB.read_exn k in
              let (build_info, timeoffset) = match vmextra.VmExtra.persistent with
                | { VmExtra.build_info = None } ->
                  error "VM = %s; No stored build_info: cannot safely restore" vm.Vm.id;
                  raise (Does_not_exist("build_info", vm.Vm.id))
                | { VmExtra.build_info = Some x; VmExtra.ty } ->
                  let initial_target = get_initial_target ~xs domid in
                  let timeoffset = match ty with
                    | Some x -> (match x with HVM hvm_info -> hvm_info.timeoffset | _ -> "")
                    | _ -> "" in
                  ({ x with Domain.memory_target = initial_target }, timeoffset) in
              let no_incr_generationid = false in
              begin
                try
                  with_data ~xc ~xs task data false
                    (fun fd ->
                       Domain.restore task ~xc ~xs ~store_domid ~console_domid ~no_incr_generationid (* XXX progress_callback *) ~timeoffset ~extras build_info (choose_xenguest vm.Vm.platformdata) domid fd
                    );
                with e ->
                  error "VM %s: restore failed: %s" vm.Vm.id (Printexc.to_string e);
                  (* As of xen-unstable.hg 779c0ef9682 libxenguest will destroy the domain on failure *)
                  if try ignore(Xenctrl.domain_getinfo xc di.Xenctrl.domid); false with _ -> true then begin
                    try
                      debug "VM %s: libxenguest has destroyed domid %d; cleaning up xenstore for consistency" vm.Vm.id di.Xenctrl.domid;
                      Domain.destroy task ~xc ~xs ~qemu_domid di.Xenctrl.domid;
                    with e -> debug "Domain.destroy failed. Re-raising original error."
                  end;
                  raise e
              end;

              Int64.(
                let min = to_int (div vm.Vm.memory_dynamic_min 1024L)
                and max = to_int (div vm.Vm.memory_dynamic_max 1024L) in
                Domain.set_memory_dynamic_range ~xc ~xs ~min ~max domid
              );
              try
                inject_igmp_query domid vifs |> ignore
              with e ->
                error "VM %s: inject IGMP query failed: %s" vm.Vm.id (Printexc.to_string e)
           ) (fun () -> clean_memory_reservation task di.Xenctrl.domid)
      ) Newest task vm

<<<<<<< HEAD
  let save_vgpu task vm vgpu data =
    on_domain
      (fun xc xs (task:Xenops_task.task_handle) vm di ->
         let domid = di.Xenctrl.domid in
         with_data ~xc ~xs task data true
           (fun fd ->
              Domain.suspend_vgpu task ~xc ~xs domid fd
           )
      ) Oldest task vm

  let restore_vgpu task vm vgpu data =
    on_domain
      (fun xc xs (task:Xenops_task.task_handle) vm di ->
         let domid = di.Xenctrl.domid in
         let k = vm.Vm.id in
         let vmextra = DB.read_exn k in
         let vcpus = match vmextra.VmExtra.persistent with
           | { VmExtra.build_info = None } ->
             error "VM = %s; No stored build_info: cannot safely restore" vm.Vm.id;
             raise (Does_not_exist("build_info", vm.Vm.id))
           | { VmExtra.build_info = Some build_info } ->
             build_info.Domain.vcpus
         in
         with_data ~xc ~xs task data true
           (fun fd ->
              Domain.restore_vgpu task ~xc ~xs domid fd vgpu vcpus
           )
      ) Newest task vm

=======
>>>>>>> 2705115b
  let s3suspend =
    (* XXX: TODO: monitor the guest's response; track the s3 state *)
    on_domain
      (fun xc xs task vm di ->
         Domain.shutdown ~xc ~xs di.Xenctrl.domid Domain.S3Suspend
      ) Newest

  let s3resume =
    (* XXX: TODO: monitor the guest's response; track the s3 state *)
    on_domain
      (fun xc xs task vm di ->
         Domain.send_s3resume ~xc di.Xenctrl.domid
      ) Newest

  let get_state vm =
    let uuid = uuid_of_vm vm in
    let vme = vm.Vm.id |> DB.read in (* may not exist *)
    with_xc_and_xs
      (fun xc xs ->
         match di_of_uuid ~xc ~xs Newest uuid with
         | None ->
           (* XXX: we need to store (eg) guest agent info *)
           begin match vme with
             | Some vmextra when vmextra.VmExtra.non_persistent.VmExtra.suspend_memory_bytes = 0L ->
               halted_vm
             | Some _ ->
               { halted_vm with Vm.power_state = Suspended }
             | None ->
               halted_vm
           end
         | Some di ->
           let vnc = Opt.map (fun port -> { Vm.protocol = Vm.Rfb; port = port; path = "" })
               (Device.get_vnc_port ~xs di.Xenctrl.domid) in
           let tc = Opt.map (fun port -> { Vm.protocol = Vm.Vt100; port = port; path = "" })
               (Device.get_tc_port ~xs di.Xenctrl.domid) in
           let local x = Printf.sprintf "/local/domain/%d/%s" di.Xenctrl.domid x in
           let uncooperative = try ignore_string (xs.Xs.read (local "memory/uncooperative")); true with Xs_protocol.Enoent _ -> false in
           let memory_target = try xs.Xs.read (local "memory/target") |> Int64.of_string |> Int64.mul 1024L with Xs_protocol.Enoent _ -> 0L in
           let memory_actual =
             let pages = Int64.of_nativeint di.Xenctrl.total_memory_pages in
             let kib = Xenctrl.pages_to_kib pages in
             Memory.bytes_of_kib kib in

           let memory_limit =
             (* The maximum amount of memory the domain can consume is the max of memory_actual
                							   and max_memory_pages (with our overheads subtracted). *)
             let max_memory_bytes =
               let overhead_bytes = Memory.bytes_of_mib (if di.Xenctrl.hvm_guest then Memory.HVM.xen_max_offset_mib else Memory.Linux.xen_max_offset_mib) in
               let raw_bytes = Memory.bytes_of_pages (Int64.of_nativeint di.Xenctrl.max_memory_pages) in
               Int64.sub raw_bytes overhead_bytes in
             (* CA-31764: may be larger than static_max if maxmem has been increased to initial-reservation. *)
             max memory_actual max_memory_bytes in

           let rtc = try xs.Xs.read (Printf.sprintf "/vm/%s/rtc/timeoffset" (Uuidm.to_string uuid)) with Xs_protocol.Enoent _ -> "" in
           let rec ls_lR root dir =
             let this = try [ dir, xs.Xs.read (root ^ "/" ^ dir) ] with _ -> [] in
             let subdirs = try xs.Xs.directory (root ^ "/" ^ dir) |> List.filter (fun x -> x <> "") |> List.map (fun x -> dir ^ "/" ^ x) with _ -> [] in
             this @ (List.concat (List.map (ls_lR root) subdirs)) in
           let guest_agent =
             [ "drivers"; "attr"; "data"; "control"; "feature" ] |> List.map (ls_lR (Printf.sprintf "/local/domain/%d" di.Xenctrl.domid)) |> List.concat |> List.map (fun (k,v) -> (k,Xenops_utils.utf8_recode v)) in
           let xsdata_state =
             Domain.allowed_xsdata_prefixes |> List.map (ls_lR (Printf.sprintf "/local/domain/%d" di.Xenctrl.domid)) |> List.concat in
           let shadow_multiplier_target =
             if not di.Xenctrl.hvm_guest
             then 1.
             else begin
               try
                 let static_max_mib = Memory.mib_of_bytes_used vm.Vm.memory_static_max in
                 let default_shadow_mib = Memory.HVM.shadow_mib static_max_mib vm.Vm.vcpu_max 1. in
                 let actual_shadow_mib_int = Xenctrl.shadow_allocation_get xc di.Xenctrl.domid in
                 let actual_shadow_mib = Int64.of_int actual_shadow_mib_int in
                 let result = (Int64.to_float actual_shadow_mib) /. (Int64.to_float default_shadow_mib) in
                 (* CA-104562: Work around probable bug in bindings *)
                 if result > 1000.0 then begin
                   warn "CA-104562: Got value '%d' from shadow_allocation_get" actual_shadow_mib_int;
                   -1.0
                 end else result
               with e ->
                 warn "Caught exception in getting shadow allocation: %s" (Printexc.to_string e);
                 -1.0
             end
           in
           {
             Vm.power_state = if di.Xenctrl.paused then Paused else Running;
             domids = [ di.Xenctrl.domid ];
             consoles = Opt.to_list vnc @ (Opt.to_list tc);
             uncooperative_balloon_driver = uncooperative;
             guest_agent = guest_agent;
             pv_drivers_detected = begin match vme with
               | Some x -> x.VmExtra.non_persistent.VmExtra.pv_drivers_detected
               | None -> false
             end;
             xsdata_state = xsdata_state;
             vcpu_target = begin match vme with
               | Some x -> x.VmExtra.non_persistent.VmExtra.vcpus
               | None -> 0
             end;
             memory_target = memory_target;
             memory_actual = memory_actual;
             memory_limit = memory_limit;
             rtc_timeoffset = rtc;
             last_start_time = begin match vme with
               | Some x -> x.VmExtra.persistent.VmExtra.last_start_time
               | None -> 0.
             end;
             hvm = di.Xenctrl.hvm_guest;
             shadow_multiplier_target = shadow_multiplier_target;
             nomigrate = begin match vme with
               | None   -> false
               | Some x -> x.VmExtra.persistent.VmExtra.nomigrate
             end;
             nested_virt = begin match vme with
               | None   -> false
               | Some x -> x.VmExtra.persistent.VmExtra.nested_virt
             end
           }
      )

  let request_rdp vm enabled =
    let uuid = uuid_of_vm vm in
    with_xc_and_xs
      (fun xc xs ->
         match di_of_uuid ~xc ~xs Newest uuid with
         | None -> raise (Does_not_exist("domain", vm.Vm.id))
         | Some di ->
           let path = Printf.sprintf "/local/domain/%d/control/ts" di.Xenctrl.domid in
           xs.Xs.write path (if enabled then "1" else "0")
      )

  let run_script task vm script =
    let uuid = uuid_of_vm vm in
    let domid, path =  with_xc_and_xs
        (fun xc xs ->
           match di_of_uuid ~xc ~xs Newest uuid with
           | None -> raise (Does_not_exist("domain", vm.Vm.id))
           | Some di ->
             let path = xs.Xs.getdomainpath di.Xenctrl.domid in
             let _ =
               try xs.Xs.read (path ^ "/control/feature-xs-batcmd")
               with _ -> raise (Unimplemented "run-script is not supported on the given VM (or it is still booting)") in
             di.Xenctrl.domid, path ^ "/control/batcmd") in
    let () = with_xc_and_xs
        (fun xc xs ->
           let state = try xs.Xs.read (path ^ "/state") with _ -> "" in
           match state with
           | "" -> () (* state should normally be empty, unless in exceptional case e.g. xapi restarted previously *)
           | "IN PROGRESS" ->
             raise (Failed_to_run_script "A residual run-script instance in progress, either wait for its completion or reboot the VM.")
           | _ ->
             info "Found previous run_script state %s leftover (either not started or completed), remove." state;
             xs.Xs.rm path) in
    let () = Xs.transaction ()
        (fun xs ->
           xs.Xs.write (path ^ "/script") script;
           xs.Xs.write (path ^ "/state") "READY") in
    let watch_succ = List.map
        (fun s -> Watch.map (fun _ -> ()) (Watch.value_to_become (path ^ "/state") s))
        [ "SUCCESS"; "TRUNCATED"; "FAILURE"] in
    let watch_fail = [Watch.key_to_disappear path] in
    let succ, flag, rc, stdout, stderr = Xs.with_xs (fun xs ->
        let succ = cancellable_watch (Domain domid) watch_succ watch_fail task ~xs ~timeout:86400. () in
        let flag = try xs.Xs.read (path ^ "/state") with _ -> "" in
        let rc = try xs.Xs.read (path ^ "/return") with _ -> "" in
        let stdout =  try xs.Xs.read (path ^ "/stdout") with _ -> "" in
        let stderr = try xs.Xs.read (path ^ "/stderr") with _ -> "" in
        xs.Xs.rm path;
        succ, flag, rc, stdout, stderr) in
    if not succ then Xenops_task.raise_cancelled task;
    let truncate s =
      let mark = " (truncated)" in
      let len = String.length s in
      if len >= 1024 || flag = "TRUNCATED" && len > 1024 - String.length mark
      then String.sub s 0 (1024 - String.length mark) ^ mark else s in
    let stdout, stderr = truncate stdout, truncate stderr in
    let rc_opt = try Some (Int64.of_string rc) with _ -> None in
    match flag, rc_opt with
    | ("SUCCESS" | "TRUNCATED"), Some rc_int  ->
      Rpc.Dict [("rc", Rpc.Int rc_int); ("stdout", Rpc.String stdout); ("stderr", Rpc.String stderr)]
    | _, _ ->
      raise (Failed_to_run_script (Printf.sprintf "flag = %s, rc = %s, stdour = %s, stderr = %s" flag rc stdout stderr))

  let set_domain_action_request vm request =
    let uuid = uuid_of_vm vm in
    with_xc_and_xs
      (fun xc xs ->
         match di_of_uuid ~xc ~xs Newest uuid with
         | None -> raise (Does_not_exist("domain", vm.Vm.id))
         | Some di ->
           Domain.set_action_request ~xs di.Xenctrl.domid (match request with
               | None -> None
               | Some Needs_poweroff -> Some "poweroff"
               | Some Needs_reboot -> Some "reboot"
               | _ ->
                 error "VM = %s; Unknown domain action requested. Will set to poweroff" vm.Vm.id;
                 Some "poweroff"
             )
      )

  let get_domain_action_request vm =
    let uuid = uuid_of_vm vm in
    with_xc_and_xs
      (fun xc xs ->
         match di_of_uuid ~xc ~xs Newest uuid with
         | None -> Some Needs_poweroff
         | Some d ->
           if d.Xenctrl.shutdown
           then Some (match d.Xenctrl.shutdown_code with
               | 0 -> Needs_poweroff
               | 1 -> Needs_reboot
               | 2 -> Needs_suspend
               | 3 -> Needs_crashdump
               | 4 -> Needs_reboot
               | _ -> Needs_poweroff) (* unexpected *)
           else begin match Domain.get_action_request ~xs d.Xenctrl.domid with
             | Some "poweroff" -> Some Needs_poweroff
             | Some "reboot" -> Some Needs_reboot
             | Some x ->
               error "VM = %s; Unknown domain action requested (%s). Will poweroff" vm.Vm.id x;
               Some Needs_poweroff
             | None -> None
           end
      )

  let get_internal_state vdi_map vif_map vm =
    let state = DB.read_exn vm.Vm.id in
    state.VmExtra.persistent |> VmExtra.rpc_of_persistent_t |> Jsonrpc.to_string

  let set_internal_state vm state =
    let k = vm.Vm.id in
    let persistent = state |> Jsonrpc.of_string |> VmExtra.persistent_t_of_rpc in
    (* Don't take the timeoffset from [state] (last boot record). Put back
       		 * the one from [vm] which came straight from the platform keys. *)
    let persistent = match vm.ty with
      | HVM {timeoffset} ->
        begin match persistent.VmExtra.ty with
          | Some (HVM hvm_info) ->
            {persistent with VmExtra.ty = Some (HVM {hvm_info with timeoffset = timeoffset})}
          | _ ->
            persistent
        end
      | _ -> persistent
    in
    let non_persistent = match DB.read k with
      | None -> with_xc_and_xs (fun xc xs -> generate_non_persistent_state xc xs vm)
      | Some vmextra -> vmextra.VmExtra.non_persistent
    in
    DB.write k { VmExtra.persistent = persistent; VmExtra.non_persistent = non_persistent; }

  let minimum_reboot_delay = 120.
end

let on_frontend f domain_selection frontend =
  with_xc_and_xs
    (fun xc xs ->
       let frontend_di = match frontend |> uuid_of_string |> di_of_uuid ~xc ~xs domain_selection with
         | None -> raise (Does_not_exist ("domain", frontend))
         | Some x -> x in
       f xc xs frontend_di.Xenctrl.domid frontend_di.Xenctrl.hvm_guest
    )

module PCI = struct
  open Pci

  let id_of pci = snd pci.id

  let get_state vm pci =
    with_xc_and_xs
      (fun xc xs ->
         let all = match domid_of_uuid ~xc ~xs Newest (uuid_of_string vm) with
           | Some domid -> Device.PCI.list ~xs domid |> List.map snd
           | None -> [] in
         let address = pci.address in
         {
           plugged = List.mem address all
         }
      )

  let get_device_action_request vm pci =
    let state = get_state vm pci in
    (* If it has disappeared from xenstore then we assume unplug is needed if only
       		   to release resources/ deassign devices *)
    if not state.plugged then Some Needs_unplug else None

  let plug task vm pci =
    on_frontend
      (fun xc xs frontend_domid hvm ->
         (* Make sure the backend defaults are set *)
         let vm_t = DB.read_exn vm in
         let non_persistent = vm_t.VmExtra.non_persistent in
         xs.Xs.write
           (Printf.sprintf "/local/domain/0/backend/pci/%d/0/msitranslate" frontend_domid)
           (if non_persistent.VmExtra.pci_msitranslate then "1" else "0");
         xs.Xs.write
           (Printf.sprintf "/local/domain/0/backend/pci/%d/0/power_mgmt" frontend_domid)
           (if non_persistent.VmExtra.pci_power_mgmt then "1" else "0");

         if not (Sys.file_exists "/sys/bus/pci/drivers/pciback") then begin
           error "PCIBack has not been loaded";
           raise PCIBack_not_loaded;
         end;

         Device.PCI.bind [ pci.address ] Device.PCI.Pciback;
         Device.PCI.add xs [ pci.address ] frontend_domid
      ) Newest vm

  let unplug task vm pci =
    try
      on_frontend
        (fun xc xs frontend_domid hvm ->
           try
             if hvm
             then Device.PCI.release [ pci.address ] frontend_domid
             else error "VM = %s; PCI.unplug for PV guests is unsupported" vm
           with Not_found ->
             debug "VM = %s; PCI.unplug %s.%s caught Not_found: assuming device is unplugged already" vm (fst pci.id) (snd pci.id)
        ) Oldest vm
    with (Does_not_exist(_,_)) ->
      debug "VM = %s; PCI = %s; Ignoring missing domain" vm (id_of pci)

end

module VGPU = struct
  open Vgpu

  let id_of vgpu = snd vgpu.id

  let get_state vm vgpu =
    on_frontend
      (fun _ xs frontend_domid _ ->
         let emulator_pid =
           match vgpu.implementation with
<<<<<<< HEAD
           | Empty
=======
>>>>>>> 2705115b
           | MxGPU _
           | GVT_g _ -> Device.Qemu.pid ~xs frontend_domid
           | Nvidia _ -> Device.Vgpu.pid ~xs frontend_domid
         in
         match emulator_pid with
         | Some pid -> {plugged = true; emulator_pid}
         | None -> {plugged = false; emulator_pid})
      Newest vm
<<<<<<< HEAD
=======
end

module VUSB = struct
  open Vusb

  let id_of vusb = snd vusb.id

  let get_state vm vusb =
    on_frontend
      (fun _ xs frontend_domid _ ->
         let emulator_pid = Device.Qemu.pid ~xs frontend_domid in
         debug "Qom list to get vusb state";
         let peripherals = Device.Vusb.qom_list ~xs ~domid:frontend_domid in
         let found = List.mem (snd vusb.Vusb.id)  peripherals in
         match emulator_pid, found with
         | Some pid, true -> {plugged = true}
         | _,_ -> {plugged = false})
      Newest vm

  let get_device_action_request vm vusb =
    let state = get_state vm vusb in
    (* If it has disappeared from qom-list then we assume unplug is needed if only
       		   to release resources *)
    if not state.plugged then Some Needs_unplug else None

  let plug task vm vusb =
    on_frontend
      (fun xc xs frontend_domid hvm ->
         if not hvm
         then info "VM = %s; vusb device will no plug to  a PV guest" vm
         else
           Device.Vusb.vusb_plug ~xs ~domid:frontend_domid ~id:(snd vusb.Vusb.id) ~hostbus:vusb.Vusb.hostbus ~hostport:vusb.Vusb.hostport ~version:vusb.Vusb.version;
      ) Newest vm

  let unplug task vm vusb =
    try
      on_frontend
        (fun xc xs frontend_domid hvm ->
           Device.Vusb.vusb_unplug ~xs ~domid:frontend_domid ~id:(snd vusb.Vusb.id);
        ) Newest vm
    with (Does_not_exist(_,_)) ->
      debug "VM = %s; VUSB = %s; Ignoring missing domain" vm (id_of vusb)

>>>>>>> 2705115b
end

let set_active_device path active =
  with_xs
    (fun xs ->
       if active
       then xs.Xs.write path "1"
       else safe_rm xs path;
    )

module VBD = struct
  open Vbd

  let id_of vbd = snd vbd.id

  (* When we attach a VDI we remember the attach result so we can lookup
     	   details such as the device-kind later. *)

  let vdi_attach_path vbd = Printf.sprintf "/xapi/%s/private/vdis/%s" (fst vbd.id) (snd vbd.id)

  let attach_and_activate task xc xs frontend_domid vbd vdi =
    let attached_vdi = match vdi with
      | None ->
        (* XXX: do something better with CDROMs *)
        { domid = this_domid ~xs; attach_info = { Storage_interface.params=""; o_direct=true; o_direct_reason=""; xenstore_data=[]; } }
      | Some (Local path) ->
        { domid = this_domid ~xs; attach_info = { Storage_interface.params=path; o_direct=true; o_direct_reason=""; xenstore_data=[]; } }
      | Some (VDI path) ->
        let sr, vdi = Storage.get_disk_by_name task path in
        let dp = Storage.id_of (string_of_int frontend_domid) vbd.id in
        let vm = fst vbd.id in
        Storage.attach_and_activate ~xc ~xs task vm dp sr vdi (vbd.mode = ReadWrite) in
    xs.Xs.write (vdi_attach_path vbd) (attached_vdi |> rpc_of_attached_vdi |> Jsonrpc.to_string);
    attached_vdi

  let frontend_domid_of_device device = device.Device_common.frontend.Device_common.domid

  let device_number_of_device d =
    Device_number.of_xenstore_key d.Device_common.frontend.Device_common.devid

  let active_path vm vbd = Printf.sprintf "/vm/%s/devices/vbd/%s" vm (snd vbd.Vbd.id)

  let set_active task vm vbd active =
    try
      set_active_device (active_path vm vbd) active
    with e ->
      debug "set_active %s.%s <- %b failed: %s" (fst vbd.Vbd.id) (snd vbd.Vbd.id) active (Printexc.to_string e)

  let get_active vm vbd =
    try
      with_xs (fun xs -> xs.Xs.read (active_path vm vbd)) = "1"
    with _ -> false

  let epoch_begin task vm disk persistent = match disk with
    | VDI path ->
      let sr, vdi = Storage.get_disk_by_name task path in
      Storage.epoch_begin task sr vdi persistent
    | _ -> ()

  let epoch_end task vm disk = match disk with
    | VDI path ->
      let sr, vdi = Storage.get_disk_by_name task path in
      Storage.epoch_end task sr vdi
    | _ -> ()

  let _backend_kind = "backend-kind"

  let device_kind_of ~xs vbd =
    (* If the user has provided an override then use that *)
    if List.mem_assoc _backend_kind vbd.extra_backend_keys
    then Device_common.kind_of_string (List.assoc _backend_kind vbd.extra_backend_keys)
    else match (try Some(xs.Xs.read (vdi_attach_path vbd) |> Jsonrpc.of_string |> attached_vdi_of_rpc) with _ -> None) with
      | None ->
        (* An empty VBD has to be a CDROM: anything will do *)
        Device_common.Vbd !Xenopsd.default_vbd_backend_kind
      | Some vdi ->
        let xenstore_data = vdi.attach_info.Storage_interface.xenstore_data in
        (* Use the storage manager's preference *)
        if List.mem_assoc _backend_kind xenstore_data
        then Device_common.kind_of_string (List.assoc _backend_kind xenstore_data)
        else Device_common.Vbd !Xenopsd.default_vbd_backend_kind

  let vdi_path_of_device ~xs device = Device_common.backend_path_of_device ~xs device ^ "/vdi"

  let plug task vm vbd =
    (* If the vbd isn't listed as "active" then we don't automatically plug this one in *)
    if not(get_active vm vbd)
    then debug "VBD %s.%s is not active: not plugging into VM" (fst vbd.Vbd.id) (snd vbd.Vbd.id)
    else on_frontend
        (fun xc xs frontend_domid hvm ->
           if vbd.backend = None && not hvm
           then info "VM = %s; an empty CDROM drive on a PV guest is simulated by unplugging the whole drive" vm
           else begin
             let vdi = attach_and_activate task xc xs frontend_domid vbd vbd.backend in

             let extra_backend_keys = List.fold_left (fun acc (k,v) ->
                 let k = "sm-data/" ^ k in
                 (k,v)::(List.remove_assoc k acc)) vbd.extra_backend_keys vdi.attach_info.Storage_interface.xenstore_data in

             let kind = device_kind_of ~xs vbd in

             (* Remember the VBD id with the device *)
             let vbd_id = _device_id kind, id_of vbd in
             (* Remember the VDI with the device (for later deactivation) *)
             let vdi_id = _vdi_id, vbd.backend |> rpc_of_backend |> Jsonrpc.to_string in
             let dp_id = _dp_id, Storage.id_of (string_of_int frontend_domid) vbd.Vbd.id in
             let x = {
               Device.Vbd.mode = (match vbd.mode with
                   | ReadOnly -> Device.Vbd.ReadOnly
                   | ReadWrite -> Device.Vbd.ReadWrite
                 );
               device_number = vbd.position;
               phystype = Device.Vbd.Phys;
               params = vdi.attach_info.Storage_interface.params;
               dev_type = (match vbd.ty with
                   | CDROM -> Device.Vbd.CDROM
                   | Disk -> Device.Vbd.Disk
                   | Floppy -> Device.Vbd.Floppy
                 );
               unpluggable = vbd.unpluggable;
               protocol = None;
               kind;
               extra_backend_keys;
               extra_private_keys = dp_id :: vdi_id :: vbd_id :: vbd.extra_private_keys;
               backend_domid = vdi.domid;
             } in
             let device =
               Xenops_task.with_subtask task (Printf.sprintf "Vbd.add %s" (id_of vbd))
                 (fun () -> Device.Vbd.add task ~xc ~xs ~hvm x frontend_domid) in

             (* We store away the disk so we can implement VBD.stat *)
             Opt.iter (fun disk -> xs.Xs.write (vdi_path_of_device ~xs device) (disk |> rpc_of_disk |> Jsonrpc.to_string)) vbd.backend;

             (* NB now the frontend position has been resolved *)
             let open Device_common in
             let device_number = device.frontend.devid |> Device_number.of_xenstore_key in

             (* If qemu is in a different domain to storage, attach disks to it *)
             let qemu_domid = Opt.default (this_domid ~xs) (get_stubdom ~xs frontend_domid) in
             let qemu_frontend = match Device_number.spec device_number with
               | Device_number.Ide, n, _ when n < 4 ->
                 begin match vbd.Vbd.backend with
                   | None -> None
                   | Some _ ->
                     let bd = create_vbd_frontend ~xc ~xs task qemu_domid vdi in
                     let index = Device_number.to_disk_number device_number in
                     Some (index, bd)
                 end
               | _, _, _ -> None in
             (* Remember what we've just done *)
             Mutex.execute dB_m (fun () ->
                 (* Dom0 doesn't have a vm_t - we don't need this currently, but when we have storage driver domains,
                    					   we will. Also this causes the SMRT tests to fail, as they demand the loopback VBDs *)
                 let vm_t = DB.read_exn vm in
                 Opt.iter (fun q ->
                     let non_persistent = { vm_t.VmExtra.non_persistent with
                                            VmExtra.qemu_vbds = (vbd.Vbd.id, q) :: vm_t.VmExtra.non_persistent.VmExtra.qemu_vbds} in
                     DB.write vm { vm_t with VmExtra.non_persistent = non_persistent }
                   ) qemu_frontend
               )
           end
        ) Newest vm

  let unplug task vm vbd force =
    with_xc_and_xs
      (fun xc xs ->
         try
           (* On destroying the datapath:
              					   1. if the device has already been shutdown and deactivated (as in suspend) we
              					      must call DP.destroy here to avoid leaks
              					   2. if the device is successfully shutdown here then we must call DP.destroy
              					      because no-one else will
              					   3. if the device shutdown is rejected then we should leave the DP alone and
              					      rely on the event thread calling us again later.
              					*)
           let domid = domid_of_uuid ~xc ~xs Oldest (uuid_of_string vm) in
           (* If the device is gone then we don't need to shut it down but we do need
              					   to free any storage resources. *)
           let device =
             try
               Some (device_by_id xc xs vm (device_kind_of ~xs vbd) Oldest (id_of vbd))
             with
             | (Does_not_exist(_,_)) ->
               debug "VM = %s; VBD = %s; Ignoring missing domain" vm (id_of vbd);
               None
             | Device_not_connected ->
               debug "VM = %s; VBD = %s; Ignoring missing device" vm (id_of vbd);
               None in
           let backend = match device with
             | None -> None
             | Some dv -> Device.Generic.get_private_key ~xs dv _vdi_id |> Jsonrpc.of_string |> backend_of_rpc in
           Opt.iter
             (fun device ->
                if force && (not (Device.can_surprise_remove ~xs device))
                then debug
                    "VM = %s; VBD = %s; Device is not surprise-removable (ignoring and removing anyway)"
                    vm (id_of vbd); (* this happens on normal shutdown too *)
                (* Case (1): success; Case (2): success; Case (3): an exception is thrown *)
                Xenops_task.with_subtask task (Printf.sprintf "Vbd.clean_shutdown %s" (id_of vbd))
                  (fun () -> (if force then Device.hard_shutdown else Device.clean_shutdown) task ~xs device);
             ) device;
           (* We now have a shutdown device but an active DP: we should destroy the DP if the backend is of type VDI *)
           finally
             (fun () ->
                Opt.iter
                  (fun device ->
                     Xenops_task.with_subtask task (Printf.sprintf "Vbd.release %s" (id_of vbd))
                       (fun () -> Device.Vbd.release task ~xc ~xs device);
                  ) device;
                (* If we have a qemu frontend, detach this too. *)
                Mutex.execute dB_m (fun () ->
                    let vm_t = DB.read vm in
                    Opt.iter (fun vm_t ->
                        let non_persistent = vm_t.VmExtra.non_persistent in
                        if List.mem_assoc vbd.Vbd.id non_persistent.VmExtra.qemu_vbds then begin
                          let _, qemu_vbd = List.assoc vbd.Vbd.id non_persistent.VmExtra.qemu_vbds in
                          (* destroy_vbd_frontend ignores 'refusing to close' transients' *)
                          destroy_vbd_frontend ~xc ~xs task qemu_vbd;
                          let non_persistent = { non_persistent with
                                                 VmExtra.qemu_vbds = List.remove_assoc vbd.Vbd.id non_persistent.VmExtra.qemu_vbds } in
                          DB.write vm { vm_t with VmExtra.non_persistent = non_persistent }
                        end) vm_t
                  )
             )
             (fun () ->
                match domid, backend with
                | Some x, None
                | Some x, Some (VDI _)
                  -> Storage.dp_destroy task (Storage.id_of (string_of_int x) vbd.Vbd.id)
                | _ -> ()
             )
         with
         | Device_common.Device_error(_, s) ->
           debug "Caught Device_error: %s" s;
           raise (Device_detach_rejected("VBD", id_of vbd, s))
      )

  let insert task vm vbd disk =
    on_frontend
      (fun xc xs frontend_domid hvm ->
         if not hvm
         then plug task vm { vbd with backend = Some disk }
         else begin
           let (device: Device_common.device) = device_by_id xc xs vm (device_kind_of ~xs vbd) Newest (id_of vbd) in
           let vdi = attach_and_activate task xc xs frontend_domid vbd (Some disk) in
           let phystype = Device.Vbd.Phys in
           (* We store away the disk so we can implement VBD.stat *)
           xs.Xs.write (vdi_path_of_device ~xs device) (disk |> rpc_of_disk |> Jsonrpc.to_string);
           Device.Vbd.media_insert ~xs ~phystype ~params:vdi.attach_info.Storage_interface.params device;
           Device_common.add_backend_keys ~xs device "sm-data" vdi.attach_info.Storage_interface.xenstore_data
         end
      ) Newest vm

  let eject task vm vbd =
    on_frontend
      (fun xc xs frontend_domid hvm ->
         let (device: Device_common.device) = device_by_id xc xs vm (device_kind_of ~xs vbd) Oldest (id_of vbd) in
         Device.Vbd.media_eject ~xs device;
         safe_rm xs (vdi_path_of_device ~xs device);
         safe_rm xs (Device_common.backend_path_of_device ~xs device ^ "/sm-data");
         Storage.dp_destroy task (Storage.id_of (string_of_int (frontend_domid_of_device device)) vbd.Vbd.id)
      ) Oldest vm

  let ionice qos pid =
    try
      run !Xc_resources.ionice (Ionice.set_args qos pid) |> ignore_string
    with e ->
      error "Ionice failed on pid %d: %s" pid (Printexc.to_string e)

  let set_qos task vm vbd =
    with_xc_and_xs
      (fun xc xs ->
         Opt.iter (function
             | Ionice qos ->
               try
                 let (device: Device_common.device) = device_by_id xc xs vm (device_kind_of ~xs vbd) Newest (id_of vbd) in
                 let path = Device_common.kthread_pid_path_of_device ~xs device in
                 let kthread_pid = xs.Xs.read path |> int_of_string in
                 ionice qos kthread_pid
               with
               | Xs_protocol.Enoent _ ->
                 (* This means the kthread-pid hasn't been written yet. We'll be called back later. *)
                 ()
               | e ->
                 error "Failed to ionice kthread-pid: %s" (Printexc.to_string e)
           ) vbd.Vbd.qos
      )

  let get_qos xc xs vm vbd device =
    try
      let path = Device_common.kthread_pid_path_of_device ~xs device in
      let kthread_pid = xs.Xs.read path |> int_of_string in
      let i = run !Xc_resources.ionice (Ionice.get_args kthread_pid) |> Ionice.parse_result_exn in
      Opt.map (fun i -> Ionice i) i
    with
    | Ionice.Parse_failed x ->
      warn "Failed to parse ionice result: %s" x;
      None
    | _ ->
      None

  let string_of_qos = function
    | None -> "None"
    | Some x -> x |> Vbd.rpc_of_qos |> Jsonrpc.to_string

  let get_state vm vbd =
    with_xc_and_xs
      (fun xc xs ->
         try
           let (device: Device_common.device) = device_by_id xc xs vm (device_kind_of ~xs vbd) Newest (id_of vbd) in
           let qos_target = get_qos xc xs vm vbd device in

           let backend_present =
             if Device.Vbd.media_is_ejected ~xs device
             then None
             else Some (vdi_path_of_device ~xs device |> xs.Xs.read |> Jsonrpc.of_string |> disk_of_rpc) in
           {
             Vbd.active = true;
             plugged = true;
             backend_present;
             qos_target = qos_target
           }
         with
         | (Does_not_exist(_, _))
         | Device_not_connected ->
           { unplugged_vbd with
             Vbd.active = get_active vm vbd
           }
      )

  let get_device_action_request vm vbd =
    with_xc_and_xs
      (fun xc xs ->
         try
           let (device: Device_common.device) = device_by_id xc xs vm (device_kind_of ~xs vbd) Newest (id_of vbd) in
           if Hotplug.device_is_online ~xs device
           then begin
             let qos_target = get_qos xc xs vm vbd device in
             if qos_target <> vbd.Vbd.qos then begin
               debug "VM = %s; VBD = %s; VBD_set_qos needed, current = %s; target = %s" vm (id_of vbd) (string_of_qos qos_target) (string_of_qos vbd.Vbd.qos);
               Some Needs_set_qos
             end else None
           end else begin
             debug "VM = %s; VBD = %s; VBD_unplug needed, device offline: %s" vm (id_of vbd) (Device_common.string_of_device device);
             Some Needs_unplug
           end
         with Device_not_connected ->
           debug "VM = %s; VBD = %s; Device_not_connected so no action required" vm (id_of vbd);
           None
      )
end

module VIF = struct
  open Vif

  let id_of vif = snd vif.id

  let backend_domid_of xc xs vif =
    match vif.backend with
    | Network.Local _ -> this_domid ~xs
    | Network.Remote (vm, _) ->
      begin match vm |> uuid_of_string |> domid_of_uuid ~xc ~xs Expect_only_one with
        | None -> raise (Does_not_exist ("domain", vm))
        | Some x -> x
      end

  let interfaces_of_vif domid id position =
    let mkif name = { Interface.Interface.vif = id; name = Printf.sprintf "%s%d.%d" name domid position; } in
    List.map mkif [ "tap"; "vif" ]

  let _locking_mode = "locking-mode"
  let _ipv4_allowed = "ipv4-allowed"
  let _ipv6_allowed = "ipv6-allowed"
  let _static_ip_setting = "static-ip-setting"

  let locking_mode_keys = [
    _locking_mode;
    _ipv4_allowed;
    _ipv6_allowed;
  ]

  let pvs_proxy_key_prefix = "pvs-"

  let xenstore_of_locking_mode = function
    | Locked { ipv4 = ipv4; ipv6 = ipv6 } -> [
        _locking_mode, "locked";
        _ipv4_allowed, String.concat "," ipv4;
        _ipv6_allowed, String.concat "," ipv6;
      ]
    | Unlocked -> [
        _locking_mode, "unlocked";
      ]
    | Disabled -> [
        _locking_mode, "disabled";
      ]

  let xenstore_of_static_ip_setting vif =
    let constant_setting = [
      "mac", vif.mac;
      "error-code", "0";
      "error-msg", "";
    ] in
    let ipv4_setting = match vif.ipv4_configuration with
      | Unspecified4 -> [ "enabled", "0" ]
      | Static4 (address :: _, gateway) ->
        let enabled = "enabled" , "1" in
        let address = "address", address in
        let gateway = match gateway with Some value -> ["gateway", value] | None -> [] in
        enabled :: address :: gateway
      | Static4 ([], _) -> raise (Internal_error "Static IPv4 configuration selected, but no address specified.")
    in
    let ipv6_setting = match vif.ipv6_configuration with
      | Unspecified6 -> [ "enabled6", "0" ]
      | Static6 (address6 :: _, gateway6) ->
        let enabled6 = "enabled6" , "1" in
        let address6 = "address6", address6 in
        let gateway6 = match gateway6 with Some value -> ["gateway6", value] | None -> [] in
        enabled6 :: address6 :: gateway6
      | Static6 ([], _) -> raise (Internal_error "Static IPv6 configuration selected, but no address specified.")
    in
    let settings = constant_setting @ ipv4_setting @ ipv6_setting in
    List.map (fun (k,v) -> Printf.sprintf "%s/%s" _static_ip_setting k, v) settings

  let disconnect_flag device disconnected =
    let path = Hotplug.vif_disconnect_path device in
    let flag = if disconnected then "1" else "0" in
    path, flag

  let xenstore_of_pvs_proxy proxy =
    match proxy with
    | None -> []
    | Some (site, servers, interface) ->
      let open Vif.PVS_proxy in
      let server_keys =
        List.mapi (fun i server ->
            let open Printf in
            [
              sprintf "pvs-server-%d-addresses" i, String.concat "," server.addresses;
              sprintf "pvs-server-%d-ports" i, sprintf "%d-%d" server.first_port server.last_port;
            ]
          ) servers
        |> List.flatten
      in
      ("pvs-site", site) ::
      ("pvs-interface", interface) ::
      ("pvs-server-num", string_of_int (List.length servers)) ::
      server_keys

  let active_path vm vif = Printf.sprintf "/vm/%s/devices/vif/%s" vm (snd vif.Vif.id)

  let set_active task vm vif active =
    try
      set_active_device (active_path vm vif) active
    with e ->
      debug "set_active %s.%s <- %b failed: %s" (fst vif.Vif.id) (snd vif.Vif.id) active (Printexc.to_string e)

  let get_active vm vif =
    try
      with_xs (fun xs -> xs.Xs.read (active_path vm vif)) = "1"
    with _ -> false

  let plug_exn task vm vif =
    let vm_t = DB.read_exn vm in
    (* If the vif isn't listed as "active" then we don't automatically plug this one in *)
    if not(get_active vm vif)
    then debug "VIF %s.%s is not active: not plugging into VM" (fst vif.Vif.id) (snd vif.Vif.id)
    else on_frontend
        (fun xc xs frontend_domid hvm ->
           let backend_domid = backend_domid_of xc xs vif in
           (* Remember the VIF id with the device *)
           let id = _device_id Device_common.Vif, id_of vif in

           let setup_vif_rules = [ "setup-vif-rules", !Xc_resources.setup_vif_rules ] in
           let setup_pvs_proxy_rules = [ "setup-pvs-proxy-rules", !Xc_resources.setup_pvs_proxy_rules ] in
           let xenopsd_backend = [ "xenopsd-backend", "classic" ] in
           let locking_mode = xenstore_of_locking_mode vif.locking_mode in
           let static_ip_setting = xenstore_of_static_ip_setting vif in
           let pvs_proxy = xenstore_of_pvs_proxy vif.pvs_proxy in

           let interfaces = interfaces_of_vif frontend_domid vif.id vif.position in

           List.iter (fun interface ->
               Interface.DB.write interface.Interface.Interface.name interface) interfaces;

           Xenops_task.with_subtask task (Printf.sprintf "Vif.add %s" (id_of vif))
             (fun () ->
                let create frontend_domid =
                  Device.Vif.add ~xs ~devid:vif.position
                    ~netty:(match vif.backend with
                        | Network.Local x -> Netman.Vswitch x
                        | Network.Remote (_, x) -> Netman.Vswitch x)
                    ~mac:vif.mac ~carrier:(vif.carrier && (vif.locking_mode <> Xenops_interface.Vif.Disabled))
                    ~mtu:vif.mtu ~rate:vif.rate ~backend_domid
                    ~other_config:vif.other_config
                    ~extra_private_keys:(id :: vif.extra_private_keys @ locking_mode @ setup_vif_rules @
                                         setup_pvs_proxy_rules @ pvs_proxy @ xenopsd_backend)
                    ~extra_xenserver_keys:static_ip_setting
                    frontend_domid in
                let (_: Device_common.device) = create task frontend_domid in

                (* If qemu is in a different domain, then plug into it *)
                let me = this_domid ~xs in
                Opt.iter
                  (fun stubdom_domid ->
                     if vif.position < 4 && stubdom_domid <> me then begin
                       let device = create task stubdom_domid in
                       let q = vif.position, Device device in
                       let non_persistent = { vm_t.VmExtra.non_persistent with
                                              VmExtra.qemu_vifs = (vif.Vif.id, q) :: vm_t.VmExtra.non_persistent.VmExtra.qemu_vifs } in
                       DB.write vm { vm_t with VmExtra.non_persistent = non_persistent}
                     end
                  ) (get_stubdom ~xs frontend_domid)
             )
        ) Newest vm

  let plug task vm = plug_exn task vm

  let unplug task vm vif force =
    let vm_t = DB.read vm in
    with_xc_and_xs
      (fun xc xs ->
         try
           (* If the device is gone then this is ok *)
           let device = device_by_id xc xs vm Device_common.Vif Oldest (id_of vif) in
           let destroy device =
             (* NB different from the VBD case to make the test pass for now *)
             Xenops_task.with_subtask task (Printf.sprintf "Vif.hard_shutdown %s" (id_of vif))
               (fun () -> (if force then Device.hard_shutdown else Device.clean_shutdown) task ~xs device);
             Xenops_task.with_subtask task (Printf.sprintf "Vif.release %s" (id_of vif))
               (fun () -> Device.Vif.release task ~xc ~xs device) in
           destroy device;

           Opt.iter (fun vm_t ->
               (* If we have a qemu frontend, detach this too. *)
               if List.mem_assoc vif.Vif.id vm_t.VmExtra.non_persistent.VmExtra.qemu_vifs then begin
                 match (List.assoc vif.Vif.id vm_t.VmExtra.non_persistent.VmExtra.qemu_vifs) with
                 | _, Device device ->
                   destroy device;
                   let non_persistent = { vm_t.VmExtra.non_persistent with
                                          VmExtra.qemu_vifs = List.remove_assoc vif.Vif.id vm_t.VmExtra.non_persistent.VmExtra.qemu_vifs } in
                   DB.write vm { vm_t with VmExtra.non_persistent = non_persistent }
                 | _, _ -> ()
               end;
             ) vm_t;

           let domid = device.Device_common.frontend.Device_common.domid in
           let interfaces = interfaces_of_vif domid vif.id vif.position in
           List.iter (fun interface ->
               Interface.DB.remove interface.Interface.Interface.name) interfaces
         with
         | (Does_not_exist(_,_)) ->
           debug "VM = %s; Ignoring missing domain" (id_of vif)
         | (Device_not_connected) ->
           debug "VM = %s; Ignoring missing device" (id_of vif)
      );
    ()

  let move task vm vif network =
    let vm_t = DB.read_exn vm in
    with_xc_and_xs
      (fun xc xs ->
         try
           (* If the device is gone then this is ok *)
           let device = device_by_id xc xs vm Device_common.Vif Oldest (id_of vif) in
           let bridge = match network with
             | Network.Local x -> x
             | Network.Remote (_, _) -> raise (Unimplemented("network driver domains")) in

           Device.Vif.move ~xs device bridge;

           (* If we have a qemu frontend, detach this too. *)
           let non_persistent = vm_t.VmExtra.non_persistent in
           if List.mem_assoc vif.Vif.id non_persistent.VmExtra.qemu_vifs then begin
             match (List.assoc vif.Vif.id non_persistent.VmExtra.qemu_vifs) with
             | _, Device device ->
               Device.Vif.move ~xs device bridge;
               let non_persistent = { non_persistent with
                                      VmExtra.qemu_vifs = List.remove_assoc vif.Vif.id non_persistent.VmExtra.qemu_vifs } in
               DB.write vm { vm_t with VmExtra.non_persistent = non_persistent }
             | _, _ -> ()
           end

         with
         | (Does_not_exist(_,_)) ->
           debug "VM = %s; Ignoring missing domain" (id_of vif)
         | (Device_not_connected) ->
           debug "VM = %s; Ignoring missing device" (id_of vif)
      );
    ()

  let set_carrier task vm vif carrier =
    with_xc_and_xs
      (fun xc xs ->
         try
           (* If the device is gone then this is ok *)
           let device = device_by_id xc xs vm Device_common.Vif Newest (id_of vif) in
           Device.Vif.set_carrier ~xs device carrier
         with
         | (Does_not_exist(_,_)) ->
           debug "VM = %s; Ignoring missing domain" (id_of vif)
         | (Device_not_connected) ->
           debug "VM = %s; Ignoring missing device" (id_of vif)
      )

  let set_locking_mode task vm vif mode =
    let open Device_common in
    with_xc_and_xs
      (fun xc xs ->
         (* If the device is gone then this is ok *)
         let device = device_by_id xc xs vm Vif Newest (id_of vif) in
         let path = Device_common.get_private_data_path_of_device device in
         (* Delete the old keys *)
         List.iter (fun x -> safe_rm xs (path ^ "/" ^ x)) locking_mode_keys;
         List.iter (fun (x, y) -> xs.Xs.write (path ^ "/" ^ x) y) (xenstore_of_locking_mode mode);
         let disconnected = not (vif.carrier && (mode <> Xenops_interface.Vif.Disabled)) in
         let disconnect_path, flag = disconnect_flag device disconnected in
         xs.Xs.write disconnect_path flag;

         let devid = string_of_int device.frontend.devid in
         let vif_interface_name = Printf.sprintf "vif%d.%s" device.frontend.domid devid in
         let tap_interface_name = Printf.sprintf "tap%d.%s" device.frontend.domid devid in
         ignore (run !Xc_resources.setup_vif_rules ["classic"; vif_interface_name; vm; devid; "filter"]);
         (* Update rules for the tap device if the VM has booted HVM with no PV drivers. *)
         let di = Xenctrl.domain_getinfo xc device.frontend.domid in
         if di.Xenctrl.hvm_guest
         then ignore (run !Xc_resources.setup_vif_rules ["classic"; tap_interface_name; vm; devid; "filter"])
      )

  let set_ip_unspecified xs xenstore_path suffix =
    Xs.transaction xs (fun t ->
        let ip_setting_enabled = Printf.sprintf "%s/%s%s" xenstore_path "enabled" suffix in
        t.Xst.write ip_setting_enabled "0";

        let ip_setting_address = Printf.sprintf "%s/%s%s" xenstore_path "address" suffix in
        t.Xst.rm ip_setting_address;

        let ip_setting_gateway = Printf.sprintf "%s/%s%s" xenstore_path "gateway" suffix in
        t.Xst.rm ip_setting_gateway
      )

  let set_ip_static xs xenstore_path suffix address gateway =
    Xs.transaction xs (fun t ->
        let ip_setting_enabled = Printf.sprintf "%s/%s%s" xenstore_path "enabled" suffix in
        t.Xst.write ip_setting_enabled "1";

        let ip_setting_address = Printf.sprintf "%s/%s%s" xenstore_path "address" suffix in
        t.Xst.write ip_setting_address address;

        let ip_setting_gateway = Printf.sprintf "%s/%s%s" xenstore_path "gateway" suffix in
        match gateway with
        | None ->
          t.Xst.rm ip_setting_gateway
        | Some value ->
          debug "xenstore-write %s <- %s" ip_setting_gateway value;
          t.Xst.write ip_setting_gateway value
      )

  let set_ipv4_configuration task vm vif ipv4_configuration =
    let open Device_common in
    with_xc_and_xs
      (fun xc xs ->
         let device = device_by_id xc xs vm Vif Newest (id_of vif) in
         let xenstore_path =
           Printf.sprintf "%s/%s"
             (Device_common.extra_xenserver_path_of_device ~xs device)
             _static_ip_setting
         in
         match ipv4_configuration with
         | Unspecified4 ->
           set_ip_unspecified xs xenstore_path ""
         | Static4 (address :: _, gateway) ->
           set_ip_static xs xenstore_path "" address gateway
         | Static4 ([], _) ->
           raise (Internal_error "Static IPv4 configuration selected, but no address specified.")
      )

  let set_ipv6_configuration task vm vif ipv6_configuration =
    let open Device_common in
    with_xc_and_xs
      (fun xc xs ->
         let device = device_by_id xc xs vm Vif Newest (id_of vif) in
         let xenstore_path =
           Printf.sprintf "%s/%s"
             (Device_common.extra_xenserver_path_of_device ~xs device)
             _static_ip_setting
         in
         match ipv6_configuration with
         | Unspecified6 ->
           set_ip_unspecified xs xenstore_path "6"
         | Static6 (address :: _, gateway) ->
           set_ip_static xs xenstore_path "6" address gateway
         | Static6 ([], _) ->
           raise (Internal_error "Static IPv6 configuration selected, but no address specified.")
      )

  let set_pvs_proxy task vm vif proxy =
    let open Device_common in
    with_xc_and_xs
      (fun xc xs ->
         (* If the device is gone then this is ok *)
         let device = device_by_id xc xs vm Vif Newest (id_of vif) in
         let private_path = Device_common.get_private_data_path_of_device device in
         let hotplug_path = Hotplug.get_hotplug_path device in
         let setup action =
           let devid = string_of_int device.frontend.devid in
           let vif_interface_name = Printf.sprintf "vif%d.%s" device.frontend.domid devid in
           let tap_interface_name = Printf.sprintf "tap%d.%s" device.frontend.domid devid in
           let di = Xenctrl.domain_getinfo xc device.frontend.domid in
           ignore (run !Xc_resources.setup_pvs_proxy_rules [action; "vif"; vif_interface_name;
                                                            private_path; hotplug_path]);
           if di.Xenctrl.hvm_guest then
             try
               ignore (run !Xc_resources.setup_pvs_proxy_rules [action; "tap"; tap_interface_name;
                                                                private_path; hotplug_path])
             with _ ->
               (* There won't be a tap device if the VM has PV drivers loaded. *)
               ()
         in
         if proxy = None then begin
           setup "remove";
           Xs.transaction xs (fun t ->
               let keys = t.Xs.directory private_path in
               List.iter (fun key ->
                   if String.startswith pvs_proxy_key_prefix key then
                     t.Xs.rm (Printf.sprintf "%s/%s" private_path key)
                 ) keys
             )
         end else begin
           Xs.transaction xs (fun t ->
               t.Xs.writev private_path (xenstore_of_pvs_proxy proxy)
             );
           setup "add"
         end
      )

  let get_state vm vif =
    with_xc_and_xs
      (fun xc xs ->
         try
           let (d: Device_common.device) = device_by_id xc xs vm Device_common.Vif Newest (id_of vif) in
           let path = Device_common.kthread_pid_path_of_device ~xs d in
           let kthread_pid = try xs.Xs.read path |> int_of_string with _ -> 0 in
           let pra_path = Hotplug.vif_pvs_rules_active_path_of_device ~xs d in
           let pvs_rules_active = try (ignore (xs.Xs.read pra_path); true) with _ -> false in
           (* We say the device is present unless it has been deleted
              					   from xenstore. The corrolary is that: only when the device
              					   is finally deleted from xenstore, can we remove bridges or
              					   switch configuration. *)
           let domid = d.Device_common.frontend.Device_common.domid in
           let device = "vif" ^ (string_of_int domid) ^ "." ^ (string_of_int vif.position) in
           {
             Vif.active = true;
             plugged = true;
             media_present = true;
             kthread_pid = kthread_pid;
             device = Some device;
             pvs_rules_active = pvs_rules_active;
           }
         with
         | (Does_not_exist(_,_))
         | Device_not_connected ->
           { unplugged_vif with
             Vif.active = get_active vm vif
           }
      )

  let get_device_action_request vm vif =
    with_xc_and_xs
      (fun xc xs ->
         try
           let (device: Device_common.device) = device_by_id xc xs vm Device_common.Vif Newest (id_of vif) in
           if Hotplug.device_is_online ~xs device
           then None
           else Some Needs_unplug
         with Device_not_connected ->
           None
      )

end

module UPDATES = struct
  let get last timeout = Updates.get "UPDATES.get" last timeout internal_updates
end

module IntMap = Map.Make(struct type t = int let compare = compare end)

module Actions = struct
  (* CA-76600: the rtc/timeoffset needs to be maintained over a migrate. *)
  let store_rtc_timeoffset vm timeoffset =
    Opt.iter
      (function { VmExtra.persistent; non_persistent } ->
      match persistent with
      | { VmExtra.ty = Some ( Vm.HVM hvm_info ) } ->
        let persistent = { persistent with VmExtra.ty = Some (Vm.HVM { hvm_info with Vm.timeoffset = timeoffset }) } in
        debug "VM = %s; rtc/timeoffset <- %s" vm timeoffset;
        DB.write vm { VmExtra.persistent; non_persistent }
      | _ -> ()
      ) (DB.read vm)

  let maybe_update_pv_drivers_detected ~xc ~xs domid path =
    let vm = get_uuid ~xc domid |> Uuidm.to_string in
    Opt.iter
      (function { VmExtra.persistent; non_persistent } ->
        if not non_persistent.VmExtra.pv_drivers_detected then begin
          (* If the new value for this device is 4 then PV drivers are present *)
          try
            let value = xs.Xs.read path in
            if value = "4" (* connected *) then begin
              let non_persistent = { non_persistent with VmExtra.pv_drivers_detected = true } in
              debug "VM = %s; found PV driver evidence on %s (value = %s)" vm path value;
              DB.write vm { VmExtra.persistent; non_persistent };
              Updates.add (Dynamic.Vm vm) internal_updates
            end
          with Xs_protocol.Enoent _ ->
            warn "Watch event on %s fired but couldn't read from it" path;
            () (* the path must have disappeared immediately after the watch fired. Let's treat this as if we never saw it. *)
        end
      ) (DB.read vm)

  let interesting_paths_for_domain domid uuid =
    let open Printf in [
      sprintf "/local/domain/%d/attr" domid;
      sprintf "/local/domain/%d/data/updated" domid;
      sprintf "/local/domain/%d/data/ts" domid;
      sprintf "/local/domain/%d/memory/target" domid;
      sprintf "/local/domain/%d/memory/uncooperative" domid;
      sprintf "/local/domain/%d/console/vnc-port" domid;
      sprintf "/local/domain/%d/console/tc-port" domid;
      Device.Qemu.pid_path_signal domid;
      sprintf "/local/domain/%d/control" domid;
      sprintf "/local/domain/%d/device" domid;
      sprintf "/local/domain/%d/rrd" domid;
      sprintf "/local/domain/%d/vm-data" domid;
      sprintf "/local/domain/%d/feature" domid;
      sprintf "/vm/%s/rtc/timeoffset" uuid;
    ]

  let watch_token domid = Printf.sprintf "xenopsd-xc:domain-%d" domid

  let watches_of_device device =
    let interesting_backend_keys = [
      "kthread-pid";
      "tapdisk-pid";
      "shutdown-done";
      "hotplug-status";
      "params";
      "state";
    ] in
    let open Device_common in
    let be = device.backend.domid in
    let fe = device.frontend.domid in
    let kind = string_of_kind device.backend.kind in
    let devid = device.frontend.devid in
    List.map (fun k -> Printf.sprintf "/local/domain/%d/backend/%s/%d/%d/%s" be kind fe devid k) interesting_backend_keys

  let unmanaged_domain domid id =
    domid > 0 && not (DB.exists id)

  let found_running_domain domid id =
    Updates.add (Dynamic.Vm id) internal_updates

  let device_watches = ref IntMap.empty

  let domain_appeared xc xs domid =
    device_watches := IntMap.add domid [] !device_watches

  let domain_disappeared xc xs domid =
    let token = watch_token domid in
    List.iter (fun d ->
        List.iter (Xenstore_watch.unwatch ~xs token) (watches_of_device d)
      ) (try IntMap.find domid !device_watches with Not_found -> []);
    device_watches := IntMap.remove domid !device_watches;

    (* Anyone blocked on a domain/device operation which won't happen because the domain
       		   just shutdown should be cancelled here. *)
    debug "Cancelling watches for: domid %d" domid;
    Cancel_utils.on_shutdown ~xs domid;
    (* Finally, discard any device caching for the domid destroyed *)
    DeviceCache.discard device_cache domid

  let qemu_disappeared di xc xs =
    match !Xenopsd.action_after_qemu_crash with
    | None -> ()
    | Some action -> begin
        debug "action-after-qemu-crash=%s" action;
        match action with
        | "poweroff" ->
          (* we do not expect a HVM guest to survive qemu disappearing, so kill the VM *)
          Domain.set_action_request ~xs di.Xenctrl.domid (Some "poweroff")
        | "pause" ->
          (* useful for debugging qemu *)
          Domain.pause ~xc di.Xenctrl.domid
        | _ -> ()
      end

  let add_device_watch xs device =
    let open Device_common in
    debug "Adding watches for: %s" (string_of_device device);
    let domid = device.frontend.domid in
    let token = watch_token domid in
    List.iter (Xenstore_watch.watch ~xs token) (watches_of_device device);
    device_watches := IntMap.add domid (device :: (IntMap.find domid !device_watches)) !device_watches

  let remove_device_watch xs device =
    let open Device_common in
    debug "Removing watches for: %s" (string_of_device device);
    let domid = device.frontend.domid in
    let current = IntMap.find domid !device_watches in
    let token = watch_token domid in
    List.iter (Xenstore_watch.unwatch ~xs token) (watches_of_device device);
    device_watches := IntMap.add domid (List.filter (fun x -> x <> device) current) !device_watches

  let watch_fired xc xs path domains watches =
    let look_for_different_devices domid =
      if not(Xenstore_watch.IntSet.mem domid watches)
      then debug "Ignoring frontend device watch on unmanaged domain: %d" domid
      else if not(IntMap.mem domid !device_watches)
      then warn "Xenstore watch fired, but no entry for domid %d in device watches list" domid
      else begin
        let devices = IntMap.find domid !device_watches in
        let devices' = Device_common.list_frontends ~xs domid in
        let old_devices = Stdext.Listext.List.set_difference devices devices' in
        let new_devices = Stdext.Listext.List.set_difference devices' devices in
        List.iter (add_device_watch xs) new_devices;
        List.iter (remove_device_watch xs) old_devices;
      end in

    let fire_event_on_vm domid =
      let d = int_of_string domid in
      let open Xenstore_watch in
      if not(IntMap.mem d domains)
      then debug "Ignoring watch on shutdown domain %d" d
      else
        let di = IntMap.find d domains in
        let open Xenctrl in
        let id = Uuidm.to_string (uuid_of_di di) in
        Updates.add (Dynamic.Vm id) internal_updates in

    let fire_event_on_device domid kind devid =
      let d = int_of_string domid in
      let open Xenstore_watch in
      if not(IntMap.mem d domains)
      then debug "Ignoring watch on shutdown domain %d" d
      else
        let di = IntMap.find d domains in
        let open Xenctrl in
        let id = Uuidm.to_string (uuid_of_di di) in
        let update = match kind with
          | "vbd" | "vbd3" ->
            let devid' = devid |> int_of_string |> Device_number.of_xenstore_key |> Device_number.to_linux_device in
            Some (Dynamic.Vbd (id, devid'))
          | "vif" -> Some (Dynamic.Vif (id, devid))
          | x ->
            debug "Unknown device kind: '%s'" x;
            None in
        Opt.iter (fun x -> Updates.add x internal_updates) update in

    let fire_event_on_qemu domid =
      let d = int_of_string domid in
      let open Xenstore_watch in
      if not(IntMap.mem d domains)
      then debug "Ignoring qemu-pid-signal watch on shutdown domain %d" d
      else begin
        let signal = try Some (xs.Xs.read (Device.Qemu.pid_path_signal d)) with _ -> None in
        match signal with
        | None -> ()
        | Some signal ->
          debug "Received unexpected qemu-pid-signal %s for domid %d" signal d;
          let di = IntMap.find d domains in
          let id = Uuidm.to_string (uuid_of_di di) in
          qemu_disappeared di xc xs;
          Updates.add (Dynamic.Vm id) internal_updates
      end
    in

    let register_rrd_plugin ~domid ~name ~grant_refs ~protocol =
      debug
        "Registering RRD plugin: frontend_domid = %d, name = %s, refs = [%s]"
        domid name
        (List.map string_of_int grant_refs |> String.concat ";");
      let (_: float) = RRDD.Plugin.Interdomain.register
          ~uid:{
            Rrd_interface.name = name;
            frontend_domid = domid
          }
          ~info:{
            Rrd_interface.frequency = Rrd.Five_Seconds;
            shared_page_refs = grant_refs
          }
          ~protocol
      in ()
    in

    let deregister_rrd_plugin ~domid ~name =
      debug
        "Deregistering RRD plugin: frontend_domid = %d, name = %s"
        domid name;
      let uid = {Rrd_interface.name = name; frontend_domid = domid} in
      RRDD.Plugin.Interdomain.deregister ~uid
    in

    match List.filter (fun x -> x <> "") (Stdext.Xstringext.String.split '/' path) with
    | "local" :: "domain" :: domid :: "backend" :: kind :: frontend :: devid :: key ->
      debug "Watch on backend domid: %s kind: %s -> frontend domid: %s devid: %s" domid kind frontend devid;
      fire_event_on_device frontend kind devid;
      (* If this event was a state change then this might be the first time we see evidence of PV drivers *)
      if key = ["state"] then maybe_update_pv_drivers_detected ~xc ~xs (int_of_string frontend) path
    | "local" :: "domain" :: frontend :: "device" :: _ ->
      look_for_different_devices (int_of_string frontend)
    | "local" :: "domain" :: domid :: "rrd" :: name :: "ready" :: [] -> begin
        debug "Watch picked up an RRD plugin: domid = %s, name = %s" domid name;
        try
          let grant_refs_path =
            Printf.sprintf "/local/domain/%s/rrd/%s/grantrefs" domid name
          in
          let protocol_path =
            Printf.sprintf "/local/domain/%s/rrd/%s/protocol" domid name
          in
          let grant_refs = xs.Xs.read grant_refs_path
                           |> Stdext.Xstringext.String.split ','
                           |> List.map int_of_string
          in
          let protocol = Rpc.String (xs.Xs.read protocol_path)
                         |> Rrd_interface.plugin_protocol_of_rpc
          in
          register_rrd_plugin
            ~domid:(int_of_string domid) ~name ~grant_refs ~protocol
        with e ->
          debug
            "Failed to register RRD plugin: caught %s"
            (Printexc.to_string e)
      end
    | "local" :: "domain" :: domid :: "rrd" :: name :: "shutdown" :: [] ->
      let value =
        try Some (xs.Xs.read path)
        with Xs_protocol.Enoent _ -> None
      in
      if value = Some "true" then begin
        debug
          "RRD plugin has announced shutdown: domid = %s, name = %s"
          domid name;
        safe_rm xs (Printf.sprintf "local/domain/%s/rrd/%s" domid name);
        try deregister_rrd_plugin ~domid:(int_of_string domid) ~name
        with e ->
          debug
            "Failed to deregister RRD plugin: caught %s"
            (Printexc.to_string e)
      end
    | "local" :: "domain" :: domid :: "qemu-pid-signal" :: [] ->
      fire_event_on_qemu domid
    | "local" :: "domain" :: domid :: _ ->
      fire_event_on_vm domid
    | "vm" :: uuid :: "rtc" :: "timeoffset" :: [] ->
      let timeoffset = try Some (xs.Xs.read path) with _ -> None in
      Opt.iter
        (fun timeoffset ->
           (* Store the rtc/timeoffset for migrate *)
           store_rtc_timeoffset uuid timeoffset;
           (* Tell the higher-level toolstack about this too *)
           Updates.add (Dynamic.Vm uuid) internal_updates
        ) timeoffset
    | _  -> debug "Ignoring unexpected watch: %s" path
end

module Watcher = Xenstore_watch.WatchXenstore(Actions)

(* Here we analyse common startup errors in more detail and
   suggest the most likely fixes (e.g. switch to root, start missing
   service) *)

let look_for_forkexec () =
  try
    let _ = run "/bin/ls" [] in
    debug "fork/exec service is responding"
  with e ->
    error "The fork/exec service is not working properly. The raw error was: %s" (Printexc.to_string e);
    error "This is a fatal error because I will not be able to start any VMs.";
    error "Please start (or restart) the fork/exec service and try again.";
    exit 1

let look_for_xen () = match detect_hypervisor () with
  | Some (Xen (major, minor)) -> major, minor
  | Some (Other x) ->
    error "You are running a different hypervisor (%s)" x;
    error "Please check your bootloader configuration, reboot to xen and try again.";
    exit 1
  | None ->
    error "The file %s does not exist: you are not running xen." _sys_hypervisor_type;
    error "Please check your bootloader configuration, reboot to xen and try again.";
    exit 1

let look_for_xenctrl () =
  try
    let xc = Xenctrl.interface_open () in
    debug "xenctrl interface is available";
    Xenctrl.interface_close xc;
  with e ->
    error "I failed to open the low-level xen control interface (xenctrl)";
    error "The raw error was: %s" (Printexc.to_string e);
    if Unix.geteuid () = 0 then begin
      debug "You are running as root -- this is good.";
      error "Please check you have a matching hypervisor, xenctrl libraries and xenopsd.";
      error "If the problem persists then contact: <xen-api@lists.xen.org>";
      exit 1;
    end else begin
      error "You are not running as root.";
      error "Please switch to root and try again.";
      exit 1;
    end

let init () =
  look_for_forkexec ();

  let major, minor = look_for_xen () in

  look_for_xenctrl ();

  if major < "4" || (major = "4" && minor < "2") && !Xenopsd.run_hotplug_scripts then begin
    error "This is xen version %s.%s. On all versions < 4.1 we must use hotplug/udev scripts" major minor;
    error "To fix this error either upgrade xen or set run_hotplug_scripts=false in xenopsd.conf";
    error "Setting run_hotplug_scripts to false so we can continue: this may cause device timeouts.";
    Xenopsd.run_hotplug_scripts := false
  end;

  if !Xenopsd.run_hotplug_scripts then begin
    with_xs
      (fun xs ->
         xs.Xs.write disable_udev_path "1";
         info "Written %s to disable the hotplug/udev scripts" disable_udev_path;
      )
  end;
  (* XXX: is this completely redundant now? The Citrix PV drivers don't need this any more *)
  (* Special XS entry looked for by the XenSource PV drivers (see xenagentd.hg:src/xad.c) *)
  let xe_key = "/mh/XenSource-TM_XenEnterprise-TM" in
  let xe_val = "XenSource(TM) and XenEnterprise(TM) are registered trademarks of XenSource Inc." in

  with_xs
    (fun xs ->
       xs.Xs.write xe_key xe_val;
       xs.Xs.setperms xe_key { Xs_protocol.ACL.owner = 0; other = Xs_protocol.ACL.READ; acl = [] }
    );

  Device.Backend.init();
  debug "xenstore is responding to requests";
  let () = Watcher.create_watcher_thread () in
  ()

module DEBUG = struct
  let trigger cmd args = match cmd, args with
    | "reboot", [ k ] ->
      let uuid = uuid_of_string k in
      with_xc_and_xs
        (fun xc xs ->
           match di_of_uuid ~xc ~xs Newest uuid with
           | None -> raise (Does_not_exist("domain", k))
           | Some di ->
             Xenctrl.domain_shutdown xc di.Xenctrl.domid Xenctrl.Reboot
        )
    | _ ->
      debug "DEBUG.trigger cmd=%s Unimplemented" cmd;
      raise (Unimplemented(cmd))
end<|MERGE_RESOLUTION|>--- conflicted
+++ resolved
@@ -1125,11 +1125,7 @@
 
   (* NB: the arguments which affect the qemu configuration must be saved and
      	   restored with the VM. *)
-<<<<<<< HEAD
-  let create_device_model_config vm vmextra vbds vifs vgpus = match vmextra.VmExtra.persistent, vmextra.VmExtra.non_persistent with
-=======
   let create_device_model_config vm vmextra vbds vifs vgpus vusbs = match vmextra.VmExtra.persistent, vmextra.VmExtra.non_persistent with
->>>>>>> 2705115b
     | { VmExtra.build_info = None }, _
     | { VmExtra.ty = None }, _ -> raise (Domain_not_built)
     | {
@@ -1226,11 +1222,7 @@
                 ?vnc_ip:hvm_info.vnc_ip ~usb ~parallel
                 ~pci_emulations:hvm_info.pci_emulations
                 ~pci_passthrough:hvm_info.pci_passthrough
-<<<<<<< HEAD
                 ~boot_order:hvm_info.boot_order ~nics ~disks ~vgpus ())
-=======
-                ~boot_order:hvm_info.boot_order ~nics ~disks ~vgpus())
->>>>>>> 2705115b
 
   let clean_memory_reservation task domid =
     try
@@ -1240,11 +1232,7 @@
     with Memory_interface.MemoryError Memory_interface.No_reservation ->
       error "Please check if memory reservation for domain %d is present, if so manually remove it" domid
 
-<<<<<<< HEAD
-  let build_domain_exn xc xs domid task vm vbds vifs vgpus extras force =
-=======
   let build_domain_exn xc xs domid task vm vbds vifs vgpus vusbs extras force =
->>>>>>> 2705115b
     let open Memory in
     let initial_target = get_initial_target ~xs domid in
     let make_build_info kernel priv = {
@@ -1308,20 +1296,12 @@
       ) (fun () -> Opt.iter Bootloader.delete !kernel_to_cleanup)
 
 
-<<<<<<< HEAD
-  let build_domain vm vbds vifs vgpus extras force xc xs task _ di =
-=======
   let build_domain vm vbds vifs vgpus vusbs extras force xc xs task _ di =
->>>>>>> 2705115b
     let domid = di.Xenctrl.domid in
     finally
       (fun () ->
          try
-<<<<<<< HEAD
-           build_domain_exn xc xs domid task vm vbds vifs vgpus extras force;
-=======
            build_domain_exn xc xs domid task vm vbds vifs vgpus vusbs extras force;
->>>>>>> 2705115b
          with
          | Bootloader.Bad_sexpr x ->
            let m = Printf.sprintf "VM = %s; domid = %d; Bootloader.Bad_sexpr %s" vm.Vm.id domid x in
@@ -1348,15 +1328,9 @@
            raise e
       ) (fun () -> clean_memory_reservation task di.Xenctrl.domid)
 
-<<<<<<< HEAD
-  let build ?restore_fd task vm vbds vifs vgpus extras force = on_domain (build_domain vm vbds vifs vgpus extras force) Newest task vm
-
-  let create_device_model_exn vbds vifs vgpus saved_state xc xs task vm di =
-=======
   let build ?restore_fd task vm vbds vifs vgpus vusbs extras force = on_domain (build_domain vm vbds vifs vgpus vusbs extras force) Newest task vm
 
   let create_device_model_exn vbds vifs vgpus vusbs saved_state xc xs task vm di =
->>>>>>> 2705115b
     let vmextra = DB.read_exn vm.Vm.id in
     let qemu_dm = choose_qemu_dm vm.Vm.platformdata in
     let xenguest = choose_xenguest vm.Vm.platformdata in
@@ -1379,22 +1353,14 @@
             Device.Vfb.add ~xc ~xs di.Xenctrl.domid;
             Device.Vkbd.add ~xc ~xs di.Xenctrl.domid;
             Device.Dm.start_vnconly task ~xs ~dm:qemu_dm info di.Xenctrl.domid
-<<<<<<< HEAD
-        ) (create_device_model_config vm vmextra vbds vifs vgpus);
-=======
         ) (create_device_model_config vm vmextra vbds vifs vgpus vusbs);
->>>>>>> 2705115b
       match vm.Vm.ty with
       | Vm.PV { vncterm = true; vncterm_ip = ip } -> Device.PV_Vnc.start ~xs ?ip di.Xenctrl.domid
       | _ -> ()
     with Device.Ioemu_failed (name, msg) ->
       raise (Failed_to_start_emulator (vm.Vm.id, name, msg))
 
-<<<<<<< HEAD
-  let create_device_model task vm vbds vifs vgpus saved_state = on_domain (create_device_model_exn vbds vifs vgpus saved_state) Newest task vm
-=======
   let create_device_model task vm vbds vifs vgpus vusbs saved_state = on_domain (create_device_model_exn vbds vifs vgpus vusbs saved_state) Newest task vm
->>>>>>> 2705115b
 
   let request_shutdown task vm reason ack_delay =
     let reason = shutdown_reason reason in
@@ -1522,11 +1488,7 @@
              raise Xenops_interface.Ballooning_timeout_before_migration
       ) Oldest task vm
 
-<<<<<<< HEAD
   let save task progress_callback vm flags data vgpu_data =
-=======
-  let save task progress_callback vm flags data =
->>>>>>> 2705115b
     let flags' =
       List.map
         (function
@@ -1542,12 +1504,8 @@
          with_data ~xc ~xs task data true
            (fun fd ->
               let vm_str = Vm.sexp_of_t vm |> Sexplib.Sexp.to_string in
-<<<<<<< HEAD
               let vgpu_fd = match vgpu_data with Some (FD fd) -> Some fd | _ -> None in
               Domain.suspend task ~xc ~xs ~hvm ~progress_callback ~qemu_domid (choose_xenguest vm.Vm.platformdata) vm_str domid fd vgpu_fd flags'
-=======
-              Domain.suspend task ~xc ~xs ~hvm ~progress_callback ~qemu_domid (choose_xenguest vm.Vm.platformdata) vm_str domid fd flags'
->>>>>>> 2705115b
                 (fun () ->
                    (* SCTX-2558: wait more for ballooning if needed *)
                    wait_ballooning task vm;
@@ -1650,7 +1608,6 @@
            ) (fun () -> clean_memory_reservation task di.Xenctrl.domid)
       ) Newest task vm
 
-<<<<<<< HEAD
   let save_vgpu task vm vgpu data =
     on_domain
       (fun xc xs (task:Xenops_task.task_handle) vm di ->
@@ -1680,8 +1637,6 @@
            )
       ) Newest task vm
 
-=======
->>>>>>> 2705115b
   let s3suspend =
     (* XXX: TODO: monitor the guest's response; track the s3 state *)
     on_domain
@@ -2013,10 +1968,7 @@
       (fun _ xs frontend_domid _ ->
          let emulator_pid =
            match vgpu.implementation with
-<<<<<<< HEAD
            | Empty
-=======
->>>>>>> 2705115b
            | MxGPU _
            | GVT_g _ -> Device.Qemu.pid ~xs frontend_domid
            | Nvidia _ -> Device.Vgpu.pid ~xs frontend_domid
@@ -2025,8 +1977,6 @@
          | Some pid -> {plugged = true; emulator_pid}
          | None -> {plugged = false; emulator_pid})
       Newest vm
-<<<<<<< HEAD
-=======
 end
 
 module VUSB = struct
@@ -2070,7 +2020,6 @@
     with (Does_not_exist(_,_)) ->
       debug "VM = %s; VUSB = %s; Ignoring missing domain" vm (id_of vusb)
 
->>>>>>> 2705115b
 end
 
 let set_active_device path active =
