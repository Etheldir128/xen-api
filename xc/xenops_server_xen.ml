(*
 * Copyright (C) Citrix Systems Inc.
 *
 * This program is free software; you can redistribute it and/or modify
 * it under the terms of the GNU Lesser General Public License as published
 * by the Free Software Foundation; version 2.1 only. with the special
 * exception on linking described in file LICENSE.
 *
 * This program is distributed in the hope that it will be useful,
 * but WITHOUT ANY WARRANTY; without even the implied warranty of
 * MERCHANTABILITY or FITNESS FOR A PARTICULAR PURPOSE.  See the
 * GNU Lesser General Public License for more details.
 *)

open Xenops_interface
open Xenops_utils
open Xenops_server_plugin
open Xenops_helpers
open Xenstore
open Xenops_utils
open Xenops_task
open Cancel_utils

module D = Debug.Make(struct let name = service_name end)
open D

module RRDD = Rrd_client.Client

let simplified = false

(* libxl_internal.h:DISABLE_UDEV_PATH *)
let disable_udev_path = "libxl/disable_udev"

let store_domid = 0
let console_domid = 0

let _device_model = "device-model"
let _xenguest = "xenguest"
let _emu_manager = "emu-manager"

let run cmd args =
  debug "%s %s" cmd (String.concat " " args);
  fst(Forkhelpers.execute_command_get_output cmd args)

let choose_alternative kind default platformdata =
  debug "looking for %s in [ %s ]" kind (String.concat "; " (List.map (fun (k, v) -> k ^ " : " ^v) platformdata));
  if List.mem_assoc kind platformdata then begin
    let x = List.assoc kind platformdata in
    let dir = Filename.concat !Xc_resources.alternatives kind in
    let available = try Array.to_list (Sys.readdir dir) with _ -> [] in
    (* If x has been put in the directory (by root) then it's safe to use *)
    if List.mem x available
    then Filename.concat dir x
    else begin
      error "Invalid platform:%s=%s (check execute permissions of %s)" kind x (Filename.concat dir x);
      default
    end
  end else default

(* We allow qemu-dm to be overriden via a platform flag *)
let choose_qemu_dm x = Device.(
    if List.mem_assoc _device_model x
    then Profile.of_string (List.assoc _device_model x)
    else Profile.fallback
  )

(* We allow xenguest to be overriden via a platform flag *)
let choose_xenguest x = choose_alternative _xenguest !Xc_resources.xenguest x

(* We allow emu-manager to be overriden via a platform flag *)
let choose_emu_manager x = choose_alternative _emu_manager !Xc_resources.emu_manager x

type qemu_frontend =
  | Name of string (* block device path or bridge name *)
  | Device of Device_common.device
[@@deriving rpc]

type attached_vdi = {
  domid: int;
  attach_info: Storage_interface.attach_info;
} [@@deriving rpc]

module VmExtra = struct

  let domain_config_of_vm vm =
    let open Vm in
    let open Domain in
    match vm.ty with
    | PV _      -> X86 { emulation_flags = [] }
    | PVinPVH _ -> X86 { emulation_flags = emulation_flags_pvh }
    | HVM _     -> X86 { emulation_flags = emulation_flags_all }


  (** Extra data we store per VM. The persistent data is preserved when
      		the domain is suspended so it can be re-used in the following 'create'
      		which is part of 'resume'. The non-persistent data will be regenerated.
      		When a VM is shutdown for other reasons (eg reboot) we throw all this
      		information away and generate fresh data on the following 'create' *)
  type persistent_t = {
    build_info: Domain.build_info option;
    ty: Vm.builder_info option;
    last_start_time: float;
    domain_config: Domain.arch_domainconfig option;
    nomigrate: bool;  (* platform:nomigrate   at boot time *)
    nested_virt: bool;(* platform:nested_virt at boot time *)
    profile: Device.Profile.t option
  } [@@deriving rpc]

  let default_persistent_t =
    { build_info = None
    ; ty = None
    ; last_start_time = 0.0
    ; domain_config = None
    ; nomigrate = false
    ; nested_virt = false
    ; profile = None
    }

  (* override rpc code generated for persistent_t. It is important that
     	 * this code is before the declaration of type t because otherwise
     	 * the rpc code for type t won't use it. *)
  let persistent_t_of_rpc rpc =
    Rpc.struct_extend rpc (rpc_of_persistent_t default_persistent_t)
    |> persistent_t_of_rpc

  type non_persistent_t = {
    create_info: Domain.create_info;
    vcpu_max: int;
    vcpus: int;
    shadow_multiplier: float;
    memory_static_max: int64;
    suspend_memory_bytes: int64;
    qemu_vbds: (Vbd.id * (int * qemu_frontend)) list;
    qemu_vifs: (Vif.id * (int * qemu_frontend)) list;
    pci_msitranslate: bool;
    pci_power_mgmt: bool;
    pv_drivers_detected: bool;
  } [@@deriving rpc]

  type t = {
    persistent: persistent_t;
    non_persistent: non_persistent_t;
  } [@@deriving rpc]
end

module DB = struct
  include TypedTable(struct
      include VmExtra
      let namespace = "extra"
      type key = string
      let key vm = [ vm ]
    end)
end

let dB_m = Mutex.create ()

(* These updates are local plugin updates, distinct from those that are
   exposed via the UPDATES API *)
let internal_updates = Updates.empty scheduler

let safe_rm xs path =
  debug "xenstore-rm %s" path;
  try
    xs.Xs.rm path
  with _ -> ()

let this_domid ~xs =
  (* If we're in dom0 then no-one will have created the "domid" key. *)
  try
    int_of_string (xs.Xs.read "domid")
  with _ -> 0

let uuid_of_string x = match Uuidm.of_string x with
  | Some x -> x
  | None ->
    let msg = Printf.sprintf "string '%s' is not a valid UUID" x in
    error "%s" msg;
    failwith msg

let uuid_of_vm vm = uuid_of_string vm.Vm.id

let uuid_of_di di = Xenctrl_uuid.uuid_of_handle di.Xenctrl.handle

(* During a live migrate, there will be multiple domains with the same uuid.
   The convention is: we construct things on the newest domain (e.g. VBD.plug)
   and we destroy things on the oldest domain (e.g. VBD.unplug). In the normal
   case there is only one domain, so oldest = newest *)

type domain_selection =
  | Oldest (* operate on the oldest domain *)
  | Newest (* operate on the newest domain *)
  | Expect_only_one

let di_of_uuid ~xc ~xs domain_selection uuid =
  let open Xenctrl in
  let uuid' = Uuidm.to_string uuid in
  let all = domain_getinfolist xc 0 in
  let possible = List.filter (fun x -> uuid_of_di x = uuid) all in
  let oldest_first = List.sort
      (fun a b ->
         let create_time x =
           try
             xs.Xs.read (Printf.sprintf "/vm/%s/domains/%d/create-time" uuid' x.domid) |> Int64.of_string
           with e ->
             warn "Caught exception trying to find creation time of domid %d (uuid %s)" x.domid uuid';
             warn "Defaulting to 'now'";
             Mtime.to_uint64_ns (Mtime_clock.now ())
         in
         compare (create_time a) (create_time b)
      ) possible in
  let domid_list = String.concat ", " (List.map (fun x -> string_of_int x.domid) oldest_first) in
  if List.length oldest_first > 2
  then warn "VM %s: there are %d domains (%s) with the same uuid: one or more have leaked" uuid' (List.length oldest_first) domid_list;
  if domain_selection = Expect_only_one && (List.length oldest_first > 1)
  then raise (Internal_error (Printf.sprintf "More than one domain with uuid (%s): %s" uuid' domid_list));
  match (if domain_selection = Oldest then oldest_first else List.rev oldest_first) with
  | [] -> None
  | x :: [] ->
    Some x
  | x :: rest ->
    debug "VM = %s; domids = [ %s ]; we will operate on %d" uuid' domid_list x.domid;
    Some x

let domid_of_uuid ~xc ~xs domain_selection uuid =
  (* We don't fully control the domain lifecycle because libxenguest will actually
     	   destroy a domain on suspend. Therefore we only rely on state in xenstore *)
  let dir = Printf.sprintf "/vm/%s/domains" (Uuidm.to_string uuid) in
  try
    match xs.Xs.directory dir |> List.map int_of_string |> List.sort compare with
    | [] -> None
    | x -> Some (if domain_selection = Oldest then List.hd x else (List.hd (List.rev x)))
  with e ->
    error "Failed to read %s: has this domain already been cleaned up?" dir;
    None

let get_uuid ~xc domid = uuid_of_di (Xenctrl.domain_getinfo xc domid)

let device_kind_of_backend_keys backend_keys =
  try Device_common.vbd_kind_of_string (List.assoc "backend-kind" backend_keys)
  with Not_found -> Device_common.Vbd !Xenopsd.default_vbd_backend_kind

let create_vbd_frontend ~xc ~xs task frontend_domid vdi =
  let frontend_vm_id = get_uuid ~xc frontend_domid |> Uuidm.to_string in
  let backend_vm_id = get_uuid ~xc vdi.domid |> Uuidm.to_string in
  match domid_of_uuid ~xc ~xs Expect_only_one (uuid_of_string backend_vm_id) with
  | None ->
    error "VM = %s; domid = %d; Failed to determine domid of backend VM id: %s" frontend_vm_id frontend_domid backend_vm_id;
    raise (Does_not_exist("domain", backend_vm_id))
  | Some backend_domid when backend_domid = frontend_domid ->
    (* There's no need to use a PV disk if we're in the same domain *)
    Name vdi.attach_info.Storage_interface.params
  | Some backend_domid ->
    let kind = device_kind_of_backend_keys vdi.attach_info.Storage_interface.xenstore_data in
    let t = {
      Device.Vbd.mode = Device.Vbd.ReadWrite;
      device_number = None; (* we don't mind *)
      phystype = Device.Vbd.Phys;
      params = vdi.attach_info.Storage_interface.params;
      dev_type = Device.Vbd.Disk;
      unpluggable = true;
      protocol = None;
      kind;
      extra_backend_keys = List.map (fun (k, v) -> "sm-data/" ^ k, v) (vdi.attach_info.Storage_interface.xenstore_data);
      extra_private_keys = [];
      backend_domid = backend_domid;
    } in
    let device = Xenops_task.with_subtask task "Vbd.add"
        (fun () -> Device.Vbd.add task ~xc ~xs ~hvm:false t frontend_domid) in
    Device device

let block_device_of_vbd_frontend = function
  | Name x -> x
  | Device device ->
    let open Device_common in
    device.frontend.devid |> Device_number.of_xenstore_key |> Device_number.to_linux_device |> (fun x -> "/dev/" ^ x)

let destroy_vbd_frontend ~xc ~xs task disk =
  match disk with
  | Name _ -> ()
  | Device device ->
    Xenops_task.with_subtask task "Vbd.clean_shutdown"
      (fun () ->
         (* Outstanding requests may cause a transient 'refusing to close'
            					   but this can be safely ignored because we're controlling the
            					   frontend and all users of it. *)
         Device.Vbd.clean_shutdown_async ~xs device;
         Device.Vbd.clean_shutdown_wait task ~xs ~ignore_transients:true device
      )


module Storage = struct
  open Storage
  open Storage_interface
  module Client = Storage_client.Client

  let id_of = id_of
  let epoch_begin = epoch_begin
  let epoch_end = epoch_end

  (* We need to deal with driver domains here: *)
  let attach_and_activate ~xc ~xs task vm dp sr vdi read_write =
    let result = attach_and_activate task vm dp sr vdi read_write in
    let backend = Xenops_task.with_subtask task (Printf.sprintf "Policy.get_backend_vm %s %s %s" vm sr vdi)
        (transform_exception (fun () -> Client.Policy.get_backend_vm "attach_and_activate" vm sr vdi)) in
    match domid_of_uuid ~xc ~xs Newest (uuid_of_string backend) with
    | None ->
      failwith (Printf.sprintf "Driver domain disapppeared: %s" backend)
    | Some domid ->
      { domid = domid; attach_info = result }

  let deactivate = deactivate
  let dp_destroy = dp_destroy
  let get_disk_by_name = get_disk_by_name
end

let with_disk ~xc ~xs task disk write f = match disk with
  | Local path -> f path
  | VDI path ->
    let open Storage_interface in
    let open Storage in
    let sr, vdi = get_disk_by_name task path in
    let dp = Client.DP.create "with_disk" (Printf.sprintf "xenopsd/task/%s" (Xenops_task.id_of_handle task)) in
    finally
      (fun () ->
         let frontend_domid = this_domid ~xs in
         let frontend_vm = get_uuid ~xc frontend_domid |> Uuidm.to_string in
         let vdi = attach_and_activate ~xc ~xs task frontend_vm dp sr vdi write in
         let device = create_vbd_frontend ~xc ~xs task frontend_domid vdi in
         finally
           (fun () ->
              device |> block_device_of_vbd_frontend |> f
           )
           (fun () ->
              destroy_vbd_frontend ~xc ~xs task device
           )
      )
      (fun () -> dp_destroy task dp)

module Mem = struct
  let wrap f =
    try Some (f ())
    with
    | Memory_interface.MemoryError (Memory_interface.Cannot_free_this_much_memory(needed, free)) ->
      let needed = Memory.bytes_of_kib needed in
      let free = Memory.bytes_of_kib free in
      error "Cannot free %Ld; only %Ld are available" needed free;
      raise (Cannot_free_this_much_memory(needed, free))
    | Memory_interface.MemoryError (Memory_interface.Domains_refused_to_cooperate domids) ->
      debug "Got error_domains_refused_to_cooperate_code from ballooning daemon";
      Xenctrl.with_intf
        (fun xc ->
           let vms = List.map (get_uuid ~xc) domids |> List.map Uuidm.to_string in
           raise (Vms_failed_to_cooperate(vms))
        )
    | Unix.Unix_error(Unix.ECONNREFUSED, "connect", _) ->
      info "ECONNREFUSED talking to squeezed: assuming it has been switched off";
      None
    | Unix.Unix_error(Unix.ENOENT, "connect", _) ->
      info "ENOENT talking to squeezed: assuming it has never been started";
      None
  open Memory_client
  let do_login dbg = wrap (fun () -> Client.login dbg "xenopsd")

  (* Each "login" causes all unused reservations to be freed, therefore we log in once *)
  let cached_session_id = ref None
  let cached_session_id_m = Mutex.create ()
  let get_session_id =
    fun dbg ->
      Mutex.execute cached_session_id_m
        (fun () ->
           match !cached_session_id with
           | Some x -> x
           | None ->
             let s = do_login dbg in
             cached_session_id := Some s;
             s
        )

  (** If we fail to allocate because VMs either failed to co-operate or because they are still booting
      		and haven't written their feature-balloon flag then retry for a while before finally giving up.
      		In particular this should help smooth over the period when VMs are booting and haven't loaded their balloon
      		drivers yet. *)
  let retry f =
    let start = Unix.gettimeofday () in
    let interval = 10. in
    let timeout = 60. in
    let rec loop () =
      try
        f ()
      with
      | Memory_interface.MemoryError Memory_interface.Domains_refused_to_cooperate _
      | Memory_interface.MemoryError (Memory_interface.Cannot_free_this_much_memory(_, _)) as e ->
        let now = Unix.gettimeofday () in
        if now -. start > timeout then raise e else begin
          debug "Sleeping %.0f before retrying" interval;
          Thread.delay interval;
          loop ()
        end in
    loop ()

  (** Reserve a particular amount of memory and return a reservation id *)
  let reserve_memory_range_exn dbg min max =
    Opt.map
      (fun session_id ->
         let reservation_id, reserved_memory  =
           retry
             (fun () ->
                debug "Requesting a host memory reservation between %Ld and %Ld" min max;
                let reservation_id, kib = Client.reserve_memory_range dbg session_id min max in
                debug "Memory reservation size = %Ld (reservation_id = %s)" kib reservation_id;
                reservation_id, kib
             )
         in
         (* Post condition: *)
         assert (reserved_memory >= min);
         assert (reserved_memory <= max);
         reserved_memory, (reservation_id, reserved_memory)
      ) (get_session_id dbg)

  let reserve_memory_range dbg min max : (int64 * (string * int64)) option =
    wrap (fun () -> reserve_memory_range_exn dbg min max) |> Opt.join

  (** Delete a reservation given by [reservation_id] *)
  let delete_reservation_exn dbg (reservation_id, _) =
    Opt.map
      (fun session_id ->
         debug "delete_reservation %s" reservation_id;
         Client.delete_reservation dbg session_id reservation_id
      ) (get_session_id dbg)
  let delete_reservation dbg r =
    let (_: unit option option) = wrap (fun () -> delete_reservation_exn dbg r) in
    ()

  (** Reserves memory, passes the id to [f] and cleans up afterwards. If the user
      		wants to keep the memory, then call [transfer_reservation_to_domain]. *)
  let with_reservation dbg min max f =
    let amount, id = Opt.default (min, ("none", min)) (reserve_memory_range dbg min max) in
    f amount id

  (** Transfer this 'reservation' to the given domain id *)
  let transfer_reservation_to_domain_exn dbg domid (reservation_id, amount) =
    match get_session_id dbg with
    | Some session_id ->
      begin
        try
          Client.transfer_reservation_to_domain dbg session_id reservation_id domid
        with Unix.Unix_error(Unix.ECONNREFUSED, "connect", _) ->
          (* This happens when someone manually runs 'service squeezed stop' *)
          Mutex.execute cached_session_id_m (fun () -> cached_session_id := None);
          error "Ballooning daemon has disappeared. Manually setting domain maxmem for domid = %d to %Ld KiB" domid amount;
          Xenctrl.with_intf (fun xc -> Xenctrl.domain_setmaxmem xc domid amount);
      end
    | None ->
      info "No ballooning daemon. Manually setting domain maxmem for domid = %d to %Ld KiB" domid amount;
      Xenctrl.with_intf (fun xc -> Xenctrl.domain_setmaxmem xc domid amount)

  let transfer_reservation_to_domain dbg domid r =
    let (_: unit option) = wrap (fun () -> transfer_reservation_to_domain_exn dbg domid r) in
    ()

  let query_reservation_of_domain dbg domid =
    match get_session_id dbg with
    | Some session_id ->
      begin
        try
          let reservation_id = Client.query_reservation_of_domain dbg session_id domid in
          debug "Memory reservation_id = %s" reservation_id;
          reservation_id
        with
        | Unix.Unix_error(Unix.ECONNREFUSED, "connect", _) ->
          error "Ballooning daemon has disappeared. Cannot query reservation_id for domid = %d" domid;
          raise Memory_interface.(MemoryError No_reservation)
        | _ ->
          error "Internal error. Cannot query reservation_id for domid = %d" domid;
          raise Memory_interface.(MemoryError No_reservation)
      end
    | None ->
      info "No ballooning daemon. Cannot query reservation_id for domid = %d" domid;
      raise Memory_interface.(MemoryError No_reservation)

  (** After an event which frees memory (eg a domain destruction), perform a one-off memory rebalance *)
  let balance_memory dbg =
    debug "rebalance_memory";
    Client.balance_memory dbg

end

(* We store away the device name so we can lookup devices by name later *)
let _device_id kind = Device_common.string_of_kind kind ^ "-id"

(* Return the xenstore device with [kind] corresponding to [id]

   This is an inefficient operation because xenstore indexes the devices by devid, not id,
   so in order to find an id we need to go through potentially all the devids in the tree.

   Therefore, we need to cache the results to decrease the overall xenstore read accesses.
   During VM lifecycle operations, this cache will reduce xenstored read accesses from
   O(n^2) to O(n), where n is the number of VBDs in a VM.
*)

module DeviceCache = struct
  module PerVMCache = struct
    include Hashtbl
    let create n = (create n, Mutex.create ())
  end
  include Hashtbl
  let create n = (create n, Mutex.create())
  let discard (cache, mutex) domid = Mutex.execute mutex (fun () ->
      debug "removing device cache for domid %d" domid;
      remove cache domid
    )
  exception NotFoundIn of string option list
  let get (cache, mutex) fetch_all_f fetch_one_f domid key =
    let (domid_cache, domid_mutex) = Mutex.execute mutex (fun () ->
        if mem cache domid then
          find cache domid
        else
          let domid_cache = PerVMCache.create 16 in
          debug "adding device cache for domid %d" domid;
          replace cache domid domid_cache;
          domid_cache
      ) in
    Mutex.execute domid_mutex (fun () ->
        let refresh_cache () = (* expensive *)
          PerVMCache.reset domid_cache;
          List.iter (fun (k,v) -> PerVMCache.replace domid_cache k v) (fetch_all_f ())
        in
        (try
           let cached_value = PerVMCache.find domid_cache (Some key) in
           (* cross-check cached value with original value to verify it is up-to-date *)
           let fetched_value = fetch_one_f cached_value in
           if cached_value <> fetched_value then
             ( (* force refresh of domid cache *)
               refresh_cache ()
             )
         with _ -> (* attempt to refresh cache *)
           (try refresh_cache () with _ -> ())
        );
        try
          PerVMCache.find domid_cache (Some key)
        with _ ->
          let keys = try PerVMCache.fold (fun k v acc -> k::acc) domid_cache [] with _ -> [] in
          raise (NotFoundIn keys)
      )
end

let device_cache = DeviceCache.create 256

let device_by_id xc xs vm kind domain_selection id =
  match vm |> uuid_of_string |> domid_of_uuid ~xc ~xs domain_selection with
  | None ->
    debug "VM = %s; does not exist in domain list" vm;
    raise (Does_not_exist("domain", vm))
  | Some frontend_domid ->
    let fetch_all_from_xenstore_f () = (* expensive *)
      let devices = Device_common.list_frontends ~xs frontend_domid in
      let key = _device_id kind in
      let id_of_device device =
        let path = Device_common.get_private_data_path_of_device device in
        try Some (xs.Xs.read (Printf.sprintf "%s/%s" path key))
        with _ -> None in
      let ids = List.map id_of_device devices in
      List.combine ids devices
    in
    let fetch_one_from_xenstore_f cached_device =
      let cached_frontend_devid = cached_device.Device_common.frontend.Device_common.devid in
      let xenstored_device = Device_common.list_frontends ~xs ~for_devids:[cached_frontend_devid] frontend_domid in
      match xenstored_device with [] -> raise Not_found | x ::_ -> x
    in
    try DeviceCache.get device_cache fetch_all_from_xenstore_f fetch_one_from_xenstore_f frontend_domid id
    with DeviceCache.NotFoundIn ids ->
      debug "VM = %s; domid = %d; Device is not active: kind = %s; id = %s; active devices = [ %s ]" vm frontend_domid (Device_common.string_of_kind kind) id (String.concat ", " (List.map (Opt.default "None") ids));
      raise (Device_not_connected)

(* Extra keys to store in VBD backends to allow us to deactivate VDIs: *)
type backend = disk option [@@deriving rpc]
let _vdi_id = "vdi-id"
let _dp_id = "dp-id"

let set_stubdom ~xs domid domid' =
  xs.Xs.write (Printf.sprintf "/local/domain/%d/stub-domid" domid) (string_of_int domid')

let get_stubdom ~xs domid =
  try Some (int_of_string (xs.Xs.read (Printf.sprintf "/local/domain/%d/stub-domid" domid))) with _ -> None

module HOST = struct
  include Xenops_server_skeleton.HOST

  let stat () =
    (* The boot-time CPU info is copied into a file in @ETCDIR@/ in the xenservices init script;
       		   we use that to generate CPU records from. This ensures that if xapi is started after someone has
       		   modified dom0's VCPUs we don't change out host config... [Important to get this right, otherwise
       		   pool homogeneity checks fail] *)
    let get_cpuinfo () =
      let cpu_info_file =
        try Unix.access !Resources.cpu_info_file [ Unix.F_OK ]; !Resources.cpu_info_file
        with _ -> "/proc/cpuinfo" in
      let in_chan = open_in cpu_info_file in
      let tbl = Hashtbl.create 32 in
      let rec get_lines () =
        let s = input_line in_chan in
        begin
          try
            let i = String.index s ':' in
            let k = String.trim (String.sub s 0 i) in
            let v =
              if String.length s < i + 2
              then ""
              else String.sub s (i + 2) (String.length s - i - 2)
            in
            Hashtbl.add tbl k v
          with e ->
            info "cpuinfo: skipping line [%s]" s
        end;
        if s <> "" then get_lines ()
      in
      get_lines ();
      close_in in_chan;
      let find key =
        if Hashtbl.mem tbl key
        then Hashtbl.find tbl key
        else "unknown" in
      find "vendor_id",
      find "model name",
      find "cpu MHz",
      find "flags",
      find "stepping",
      find "model",
      find "cpu family"
    in
    let vendor, modelname, speed, flags, stepping, model, family = get_cpuinfo () in

    with_xc_and_xs
      (fun xc xs ->
         let open Xenctrl in
         let p = physinfo xc in
         let cpu_count = p.nr_cpus in
         let socket_count = p.nr_cpus / (p.threads_per_core * p.cores_per_socket) in

         let features = get_featureset xc Featureset_host in
         let features_pv = get_featureset xc Featureset_pv in
         let features_hvm = get_featureset xc Featureset_hvm in
         let features_oldstyle = oldstyle_featuremask xc in

         let v = version xc in
         let xen_version_string = Printf.sprintf "%d.%d%s" v.major v.minor v.extra in
         let xen_capabilities = version_capabilities xc in

         {
           Host.cpu_info = {
             Host.cpu_count;
             socket_count;
             vendor;
             speed;
             modelname;
             family;
             model;
             stepping;
             flags;
             features;
             features_pv;
             features_hvm;
             features_oldstyle;
           };
           hypervisor = {
             Host.version = xen_version_string;
             capabilities = xen_capabilities;
           }
         }
      )

  let get_console_data () =
    with_xc_and_xs
      (fun xc xs ->
         let raw = Xenctrl.readconsolering xc in
         (* There may be invalid XML characters in the buffer, so remove them *)
         let is_printable chr =
           let x = int_of_char chr in
           x=13 || x=10 || (x >= 0x20 && x <= 0x7e) in
         for i = 0 to String.length raw - 1 do
           if not(is_printable raw.[i])
           then raw.[i] <- ' '
         done;
         raw
      )
  let get_total_memory_mib () =
    with_xc_and_xs
      (fun xc xs ->
         let pages_per_mib = 256L in
         Int64.(div ((Xenctrl.physinfo xc).Xenctrl.total_pages |> of_nativeint) pages_per_mib)
      )
  let send_debug_keys keys =
    with_xc_and_xs
      (fun xc xs ->
         Xenctrl.send_debug_keys xc keys
      )

  let update_guest_agent_features features =
    let root = "/guest_agent_features" in
    let perms =
      Xs_protocol.ACL.({
          owner = 0;
          other = READ;
          acl = [];
        }) in
    with_xs
      (fun xs ->
         Xs.transaction xs (fun t ->
             t.Xst.rm root;
             let write_with_perms key value =
               t.Xst.write key value;
               t.Xst.setperms key perms
             in
             write_with_perms root "";
             List.iter (fun feature ->
                 let feature_root = Filename.concat root feature.Host.name in
                 let parameters_root = Filename.concat feature_root "parameters" in
                 write_with_perms feature_root "";
                 write_with_perms parameters_root "";
                 write_with_perms
                   (Filename.concat feature_root "licensed")
                   (if feature.Host.licensed then "1" else "0");
                 List.iter
                   (fun (key, value) ->
                      write_with_perms
                        (Filename.concat parameters_root key)
                        value)
                   feature.Host.parameters)
               features))

  let upgrade_cpu_features features is_hvm =
    with_xc_and_xs
      (fun xc _ -> Xenctrl.upgrade_oldstyle_featuremask xc features is_hvm)
end

let dm_of ~vm = Mutex.execute dB_m (fun () ->
    try
      let vmextra = DB.read_exn vm in
      match VmExtra.(vmextra.persistent.profile) with
      | None -> Device.Profile.fallback
      | Some x -> x
    with _ -> Device.Profile.fallback
  )

module VM = struct
  open Vm

  let will_be_hvm vm = match vm.ty with HVM _ -> true | _ -> false

<<<<<<< HEAD
  let profile_of ~vm = if will_be_hvm vm
    then Some (choose_qemu_dm vm.Xenops_interface.Vm.platformdata)
    else None

  let dm_of ~vm = dm_of vm.Vm.id

  let compute_overhead domain =
    let static_max_mib = Memory.mib_of_bytes_used domain.VmExtra.memory_static_max in
    let memory_overhead_mib =
      (if domain.VmExtra.create_info.Domain.hvm then Memory.HVM.overhead_mib else Memory.Linux.overhead_mib)
        static_max_mib domain.VmExtra.vcpu_max domain.VmExtra.shadow_multiplier in
    Memory.bytes_of_mib memory_overhead_mib
=======
  let compute_overhead persistent non_persistent =
    let open VmExtra in
    let static_max_mib = Memory.mib_of_bytes_used non_persistent.memory_static_max in
    let model =
      match persistent.ty with
      | Some (PV _)      -> Memory.Linux.overhead_mib
      | Some (PVinPVH _) -> Memory.PVinPVH.overhead_mib
      | Some (HVM _)     -> Memory.HVM.overhead_mib
      | None             -> failwith "cannot compute memory overhead: unable to determine domain type"
    in
    model static_max_mib non_persistent.vcpu_max non_persistent.shadow_multiplier |>
    Memory.bytes_of_mib
>>>>>>> b8c6dfc0

  let shutdown_reason = function
    | Reboot -> Domain.Reboot
    | PowerOff -> Domain.PowerOff
    | Suspend -> Domain.Suspend
    | Halt -> Domain.Halt
    | S3Suspend -> Domain.S3Suspend

  (* We compute our initial target at memory reservation time, done before the domain
     	   is created. We consume this information later when the domain is built. *)
  let set_initial_target ~xs domid initial_target =
    xs.Xs.write (Printf.sprintf "/local/domain/%d/memory/initial-target" domid)
      (Int64.to_string initial_target)
  let get_initial_target ~xs domid =
    Int64.of_string (xs.Xs.read (Printf.sprintf "/local/domain/%d/memory/initial-target" domid))

  let domain_type_path domid = Printf.sprintf "/local/domain/%d/domain-type" domid

  let set_domain_type ~xs domid vm =
    let domain_type =
      match vm.ty with
      | HVM _     -> "hvm"
      | PV _      -> "pv"
      | PVinPVH _ -> "pv-in-pvh"
    in
    xs.Xs.write (domain_type_path domid) domain_type

  let get_domain_type ~xs di =
    try
      match xs.Xs.read (domain_type_path di.Xenctrl.domid) with
      | "hvm"       -> Domain_HVM
      | "pv"        -> Domain_PV
      | "pv-in-pvh" -> Domain_PVinPVH
      | x           -> Domain_undefined
    with Xs_protocol.Enoent _ ->
      (* Fallback for the upgrade case, where the new xs key may not exist *)
      if di.Xenctrl.hvm_guest then
        Domain_HVM
      else
        Domain_PV

  (* Called from a xenops client if it needs to resume a VM that was suspended on a pre-xenopsd host. *)
  let generate_state_string vm =
    let open Memory in
    let builder_spec_info =
      match vm.ty with
      | HVM hvm_info ->
        Domain.BuildHVM {
          Domain.shadow_multiplier = hvm_info.shadow_multiplier;
          video_mib = hvm_info.video_mib;
        }
      | PV { boot = Direct direct } ->
        Domain.BuildPV {
          Domain.cmdline = direct.cmdline;
          ramdisk = direct.ramdisk;
        }
      | PV { boot = Indirect { devices = [] } } ->
        raise (No_bootable_device)
      | PV { boot = Indirect ( { devices = d :: _ } ) } ->
        Domain.BuildPV {
          Domain.cmdline = "";
          ramdisk = None;
        }
      | PVinPVH _ ->
        failwith "This domain type did not exist pre-xenopsd"
    in
    let build_info = {
      Domain.memory_max = vm.memory_static_max /// 1024L;
      memory_target = vm.memory_dynamic_min /// 1024L;
      kernel = "";
      vcpus = vm.vcpu_max;
      priv = builder_spec_info;
    } in
    {
      VmExtra.build_info = Some build_info;
      ty = Some vm.ty;
      (* Earlier than the PV drivers update time, therefore
         			   any cached PV driver information will be kept. *)
      last_start_time = 0.;
      domain_config = None;
      nomigrate = false;
      nested_virt = false;
      profile = profile_of ~vm;
    } |> VmExtra.rpc_of_persistent_t |> Jsonrpc.to_string

  let mkints n =
    let rec loop a b = if a = b then [] else a :: (loop (a + 1) b) in
    loop 0 n

  (* Could use fold_left to get the same value, but that would necessarily go through the whole list everytime, instead of the first n items, only. *)
  (* ToDo: This is complicated enough to warrant a test. *)
  (* Is it wise to fail silently on negative values?  (They are treated as zero, here.)
     	 Pro: Would mask fewer bugs.
     	 Con: Less robust.
     	*)
  let take n list =
    let ($) f a = f a in
    let rec helper i acc list =
      if i <= 0 || list = []
      then acc
      else helper (i-1)  (List.hd list :: acc) (List.tl list)
    in List.rev $ helper n [] list

  let generate_non_persistent_state xc xs vm persistent =
    let ty = match persistent.VmExtra.ty with | Some ty -> ty | None -> vm.ty in
    let hvm = match ty with | HVM _ | PVinPVH _ -> true | PV _ -> false in
    (* XXX add per-vcpu information to the platform data *)
    (* VCPU configuration *)
    let pcpus = Xenctrlext.get_max_nr_cpus xc in
    let all_pcpus = mkints pcpus in
    let all_vcpus = mkints vm.vcpu_max in
    let masks = match vm.scheduler_params.affinity with
      | [] ->
        (* Every vcpu can run on every pcpu *)
        List.map (fun _ -> all_pcpus) all_vcpus
      | m :: ms ->
        (* Treat the first as the template for the rest *)
        let defaults = List.map (fun _ -> m) all_vcpus in
        take vm.vcpu_max (m :: ms @ defaults) in
    (* convert a mask into a binary string, one char per pCPU *)
    let bitmap cpus: string =
      let cpus = List.filter (fun x -> x >= 0 && x < pcpus) cpus in
      let result = String.make pcpus '0' in
      List.iter (fun cpu -> result.[cpu] <- '1') cpus;
      result in
    let affinity =
      snd(List.fold_left (fun (idx, acc) mask ->
          idx + 1, ((Printf.sprintf "vcpu/%d/affinity" idx, bitmap mask) :: acc)
        ) (0, []) masks) in
    let weight = Opt.default [] (Opt.map
                                   (fun (w, c) -> [
                                        "vcpu/weight", string_of_int w;
                                        "vcpu/cap", string_of_int c
                                      ])
                                   vm.scheduler_params.priority
                                ) in
    let vcpus = [
      "vcpu/number", string_of_int vm.vcpu_max;
      "vcpu/current", string_of_int (match vm.ty with PVinPVH _ -> vm.vcpu_max | _ -> vm.vcpus);
    ] @ affinity @ weight in

    let default k v p = if List.mem_assoc k p then p else (k,v)::p in

    let platformdata = vm.platformdata |> default "acpi_s3" "0" |> default "acpi_s4" "0" in

    let create_info = {
      Domain.ssidref = vm.ssidref;
      hvm = hvm;
      hap = hvm;
      name = vm.name;
      xsdata = vm.xsdata;
      platformdata = platformdata @ vcpus;
      bios_strings = vm.bios_strings;
      has_vendor_device = vm.has_vendor_device;
    } in
    {
      VmExtra.create_info = create_info;
      vcpu_max = vm.vcpu_max;
      vcpus = vm.vcpus;
      shadow_multiplier = (match vm.Vm.ty with Vm.HVM { Vm.shadow_multiplier = sm } -> sm | _ -> 1.);
      memory_static_max = vm.memory_static_max;
      suspend_memory_bytes = 0L;
      qemu_vbds = [];
      qemu_vifs = [];
      pci_msitranslate = vm.Vm.pci_msitranslate;
      pci_power_mgmt = vm.Vm.pci_power_mgmt;
      pv_drivers_detected = false;
    }

  let create_exn (task: Xenops_task.task_handle) memory_upper_bound vm =
    let k = vm.Vm.id in
    with_xc_and_xs
      (fun xc xs ->
         let persistent, non_persistent =
           match DB.read k with
           | Some x ->
             debug "VM = %s; reloading stored domain-level configuration" vm.Vm.id;
             x.VmExtra.persistent, x.VmExtra.non_persistent
           | None -> begin
               debug "VM = %s; has no stored domain-level configuration, regenerating" vm.Vm.id;
               let persistent =
                 { VmExtra.build_info = None
                 ; ty = Some vm.ty
                 ; last_start_time = Unix.gettimeofday ()
                 ; domain_config = Some (VmExtra.domain_config_of_vm vm)
                 ; nomigrate = Platform.is_true
                       ~key:"nomigrate"
                       ~platformdata:vm.Xenops_interface.Vm.platformdata
                       ~default:false
                 ; nested_virt=Platform.is_true
                       ~key:"nested-virt"
                       ~platformdata:vm.Xenops_interface.Vm.platformdata
                       ~default:false
                 ; profile = profile_of ~vm
                 } in
               let non_persistent = generate_non_persistent_state xc xs vm persistent in
               persistent, non_persistent
             end in
         let open Memory in
         let overhead_bytes = compute_overhead persistent non_persistent in
         let resuming = non_persistent.VmExtra.suspend_memory_bytes <> 0L in
         (* If we are resuming then we know exactly how much memory is needed. If we are
            				   live migrating then we will only know an upper bound. If we are starting from
            				   scratch then we have a free choice. *)
         let min_bytes, max_bytes = match memory_upper_bound with
           | Some x ->
             debug "VM = %s; using memory_upper_bound = %Ld" vm.Vm.id x;
             x, x
           | None ->
             if resuming then begin
               debug "VM = %s; using stored suspend_memory_bytes = %Ld" vm.Vm.id non_persistent.VmExtra.suspend_memory_bytes;
               non_persistent.VmExtra.suspend_memory_bytes, non_persistent.VmExtra.suspend_memory_bytes
             end else begin
               debug "VM = %s; using memory_dynamic_min = %Ld and memory_dynamic_max = %Ld" vm.Vm.id vm.memory_dynamic_min vm.memory_dynamic_max;
               vm.memory_dynamic_min, vm.memory_dynamic_max
             end in
         let min_kib = kib_of_bytes_used (min_bytes +++ overhead_bytes)
         and max_kib = kib_of_bytes_used (max_bytes +++ overhead_bytes) in
         (* XXX: we would like to be able to cancel an in-progress with_reservation *)
         let dbg = Xenops_task.get_dbg task in
         Mem.with_reservation dbg min_kib max_kib
           (fun target_plus_overhead_kib reservation_id ->
              let domain_config, persistent =
                match persistent.VmExtra.domain_config with
                | Some dc -> dc, persistent
                | None ->
                  (* This is the upgraded migration/resume case - we've stored some persistent data
                    but it was before we recorded emulation flags. Let's regenerate them now and
                    store them persistently *)
                  begin (* Sanity check *)
                    match vm.Xenops_interface.Vm.ty with
                    | PVinPVH _ -> failwith "Invalid state! No domain_config persistently stored for PVinPVH domain";
                    | _ -> ()
                  end;
                  let domain_config = VmExtra.domain_config_of_vm vm in
                  let persistent = VmExtra.{persistent with domain_config = Some domain_config } in
                  (domain_config, persistent)
              in
              DB.write k {
                VmExtra.persistent = persistent;
                VmExtra.non_persistent = non_persistent
              };
              let domid = Domain.make ~xc ~xs non_persistent.VmExtra.create_info domain_config (uuid_of_vm vm) in
              Mem.transfer_reservation_to_domain dbg domid reservation_id;
              begin match vm.Vm.ty with
                | Vm.HVM { Vm.qemu_stubdom = true } ->
                  Mem.with_reservation dbg Stubdom.memory_kib Stubdom.memory_kib
                    (fun _ reservation_id ->
                       let stubdom_domid = Stubdom.create ~xc ~xs domid in
                       Mem.transfer_reservation_to_domain dbg stubdom_domid reservation_id;
                       set_stubdom ~xs domid stubdom_domid;
                    )
                | _ ->
                  ()
              end;
              let initial_target =
                let target_plus_overhead_bytes = bytes_of_kib target_plus_overhead_kib in
                let target_bytes = target_plus_overhead_bytes --- overhead_bytes in
                min vm.memory_dynamic_max target_bytes in
              set_initial_target ~xs domid (Int64.div initial_target 1024L);

              if vm.suppress_spurious_page_faults
              then Domain.suppress_spurious_page_faults ~xc domid;
              Domain.set_machine_address_size ~xc domid vm.machine_address_size;
              for i = 0 to vm.vcpu_max - 1 do
                Device.Vcpu.add ~xs ~devid:i domid (i < vm.vcpus)
              done;
              set_domain_type ~xs domid vm
           );
      )
  let create = create_exn

  let on_domain f domain_selection (task: Xenops_task.task_handle) vm =
    let uuid = uuid_of_vm vm in
    with_xc_and_xs
      (fun xc xs ->
         match di_of_uuid ~xc ~xs domain_selection uuid with
         | None -> raise (Does_not_exist("domain", vm.Vm.id))
         | Some di -> f xc xs task vm di
      )

  let on_domain_if_exists f domain_selection (task: Xenops_task.task_handle) vm =
    try
      on_domain f domain_selection task vm
    with Does_not_exist("domain", _) ->
      debug "Domain for VM %s does not exist: ignoring" vm.Vm.id

  let add vm =
    with_xc_and_xs
      (fun xc xs ->
         match di_of_uuid ~xc ~xs Newest (uuid_of_vm vm) with
         | None -> () (* Domain doesn't exist so no setup required *)
         | Some di ->
           debug "VM %s exists with domid=%d; checking whether xenstore is intact" vm.Vm.id di.Xenctrl.domid;
           (* Minimal set of keys and values expected by tools like xentop (CA-24231) *)
           let minimal_local_kvs = [
             "name", vm.Vm.name;
             "domid", string_of_int di.Xenctrl.domid;
             "vm", "/vm/" ^ vm.Vm.id;
             "memory/dynamic-min", Int64.(to_string (div vm.Vm.memory_dynamic_min 1024L));
             "memory/target", Int64.(to_string (div vm.Vm.memory_dynamic_min 1024L));
             "memory/dynamic-max", Int64.(to_string (div vm.Vm.memory_dynamic_max 1024L))
           ] |> List.map (fun (k, v) -> Printf.sprintf "/local/domain/%d/%s" di.Xenctrl.domid k, v) in
           let minimal_vm_kvs = [
             "uuid", vm.Vm.id;
             "name", vm.Vm.name;
             Printf.sprintf "domains/%d" di.Xenctrl.domid, Printf.sprintf "/local/domain/%d" di.Xenctrl.domid;
             Printf.sprintf "domains/%d/create-time" di.Xenctrl.domid, "0"
           ] |> List.map (fun (k, v) -> Printf.sprintf "/vm/%s/%s" vm.Vm.id k, v) in
           List.iter
             (fun (k, v) ->
                if try ignore(xs.Xs.read k); false with _ -> true then begin
                  debug "xenstore-write %s <- %s" k v;
                  xs.Xs.write k v
                end
             ) (minimal_local_kvs @ minimal_vm_kvs)
      )

  let remove vm =
    with_xc_and_xs
      (fun xc xs ->
         safe_rm xs (Printf.sprintf "/vm/%s" vm.Vm.id);
         safe_rm xs (Printf.sprintf "/vss/%s" vm.Vm.id);
      );
    (* Best-effort attempt to remove metadata - if VM has been powered off
       		 * then it will have already been deleted by VM.destroy *)
    try DB.remove vm.Vm.id
    with Does_not_exist("extra", _) -> ()

  let log_exn_continue msg f x = try f x with e -> debug "Safely ignoring exception: %s while %s" (Printexc.to_string e) msg

  let destroy_device_model = on_domain_if_exists (fun xc xs task vm di ->
      let domid = di.Xenctrl.domid in
      let qemu_domid = Opt.default (this_domid ~xs) (get_stubdom ~xs domid) in
      log_exn_continue "Error stoping device-model, already dead ?"
        (fun () -> Device.Dm.stop ~xs ~qemu_domid ~dm:(dm_of ~vm) domid) ();
      log_exn_continue "Error stoping vncterm, already dead ?"
        (fun () -> Device.PV_Vnc.stop ~xs domid) ();
      (* If qemu is in a different domain to storage, detach disks *)
    ) Oldest

  let destroy = on_domain_if_exists (fun xc xs task vm di -> finally (fun ()->
      let domid = di.Xenctrl.domid in
      let qemu_domid = Opt.default (this_domid ~xs) (get_stubdom ~xs domid) in
      (* We need to clean up the stubdom before the primary otherwise we deadlock *)
      Opt.iter
        (fun stubdom_domid ->
           Domain.destroy task ~xc ~xs ~qemu_domid ~dm:(dm_of ~vm) stubdom_domid
        ) (get_stubdom ~xs domid);

      let devices = Device_common.list_frontends ~xs domid in
      let vbds = List.filter (fun device -> match Device_common.(device.frontend.kind) with Device_common.Vbd _ -> true | _ -> false) devices in
      let dps = List.map (fun device -> Device.Generic.get_private_key ~xs device _dp_id) vbds in

      Domain.destroy task ~xc ~xs ~qemu_domid ~dm:(dm_of ~vm) domid;
      (* Detach any remaining disks *)
      List.iter (fun dp ->
          try
            Storage.dp_destroy task dp
          with e ->
            warn "Ignoring exception in VM.destroy: %s" (Printexc.to_string e)) dps
      ;
      (* Normally we throw-away our domain-level information. If the domain
         		   has suspended then we preserve it. *)
      if di.Xenctrl.shutdown && (Domain.shutdown_reason_of_int di.Xenctrl.shutdown_code = Domain.Suspend)
      then debug "VM = %s; domid = %d; domain has suspended; preserving domain-level information" vm.Vm.id di.Xenctrl.domid
      else begin
        debug "VM = %s; domid = %d; will not have domain-level information preserved" vm.Vm.id di.Xenctrl.domid;
        if DB.exists vm.Vm.id then DB.remove vm.Vm.id;
      end;
    )
      (fun ()->
         (* Finally, discard any device caching for the domid destroyed *)
         DeviceCache.discard device_cache di.Xenctrl.domid;
         Device.(Qemu.SignalMask.unset Qemu.signal_mask di.Xenctrl.domid);
      )
    ) Oldest

  let pause = on_domain (fun xc xs _ _ di ->
      if di.Xenctrl.total_memory_pages = 0n then raise (Domain_not_built);
      Domain.pause ~xc di.Xenctrl.domid
    ) Newest

  let unpause = on_domain (fun xc xs _ _ di ->
      if di.Xenctrl.total_memory_pages = 0n then raise (Domain_not_built);
      Domain.unpause ~xc di.Xenctrl.domid;
      Opt.iter
        (fun stubdom_domid ->
           Domain.unpause ~xc stubdom_domid
        ) (get_stubdom ~xs di.Xenctrl.domid)
    ) Newest

  let set_xsdata task vm xsdata = on_domain (fun xc xs _ _ di ->
      Domain.set_xsdata ~xs di.Xenctrl.domid xsdata
    ) Newest task vm

  let set_vcpus task vm target = on_domain (fun xc xs _ _ di ->
      let domid = di.Xenctrl.domid in
      (* Returns the instantaneous CPU number from xenstore *)
      let current =
        let n = ref (-1) in
        for i = 0 to vm.Vm.vcpu_max - 1
        do if Device.Vcpu.status ~xs ~devid:i domid then n := i
        done;
        !n + 1 in

      if current > target then (
        (* need to deplug cpus *)
        for i = current - 1 downto target
        do
          Device.Vcpu.set ~xs ~devid:i domid false
        done
      ) else if current < target then (
        (* need to plug cpus *)
        for i = current to (target - 1)
        do
          Device.Vcpu.set ~xs ~devid:i domid true
        done
      )
    ) Newest task vm

  let set_shadow_multiplier task vm target = on_domain (fun xc xs _ _ di ->
      if get_domain_type ~xs di = Vm.Domain_PV then raise (Unimplemented "shadow_multiplier for PV domains");
      let domid = di.Xenctrl.domid in
      let static_max_mib = Memory.mib_of_bytes_used vm.Vm.memory_static_max in
      let newshadow = Int64.to_int (Memory.HVM.shadow_mib static_max_mib vm.Vm.vcpu_max target) in
      let curshadow = Xenctrl.shadow_allocation_get xc domid in
      let needed_mib = newshadow - curshadow in
      debug "VM = %s; domid = %d; Domain has %d MiB shadow; an increase of %d MiB requested" vm.Vm.id domid curshadow needed_mib;
      if not(Domain.wait_xen_free_mem xc (Int64.mul (Int64.of_int needed_mib) 1024L)) then begin
        error "VM = %s; domid = %d; Failed waiting for Xen to free %d MiB: some memory is not properly accounted" vm.Vm.id domid needed_mib;
        raise (Not_enough_memory (Memory.bytes_of_mib (Int64.of_int needed_mib)))
      end;
      debug "VM = %s; domid = %d; shadow_allocation_setto %d MiB" vm.Vm.id domid newshadow;
      Xenctrl.shadow_allocation_set xc domid newshadow;
    ) Newest task vm

  let set_memory_dynamic_range task vm min max = on_domain (fun xc xs _ _ di ->
      let domid = di.Xenctrl.domid in
      Domain.set_memory_dynamic_range ~xc ~xs
        ~min:(Int64.to_int (Int64.div min 1024L))
        ~max:(Int64.to_int (Int64.div max 1024L))
        domid;
      Mem.balance_memory (Xenops_task.get_dbg task)
    ) Newest task vm

  (* NB: the arguments which affect the qemu configuration must be saved and
     	   restored with the VM. *)
  let create_device_model_config vm vmextra vbds vifs vgpus vusbs = match vmextra.VmExtra.persistent, vmextra.VmExtra.non_persistent with
    | { VmExtra.build_info = None }, _
    | { VmExtra.ty = None }, _ -> raise (Domain_not_built)
    | {
      VmExtra.build_info = Some build_info;
      ty = Some ty;
    },{
        VmExtra.qemu_vbds = qemu_vbds
      } ->
      let make ?(boot_order="cd") ?(serial="pty") ?(monitor="null")
          ?(nics=[]) ?(disks=[]) ?(vgpus=[])
          ?(pci_emulations=[]) ?(usb=Device.Dm.Disabled)
          ?(parallel=None)
          ?(acpi=true) ?(video=Cirrus) ?keymap
          ?vnc_ip ?(pci_passthrough=false) ?(hvm=true) ?(video_mib=4) () =
        let video = match video, vgpus with
          | Cirrus, [] -> Device.Dm.Cirrus
          | Standard_VGA, [] -> Device.Dm.Std_vga
          | IGD_passthrough GVT_d, [] -> Device.Dm.GVT_d
          | Vgpu, [] -> raise (Internal_error "Vgpu mode specified but no vGPUs")
          | Vgpu, vgpus -> Device.Dm.Vgpu vgpus
          | _ -> raise (Internal_error "Invalid graphics mode")
        in
        let open Device.Dm in {
          memory = build_info.Domain.memory_max;
          boot = boot_order;
          serial = Some serial;
          monitor = Some monitor;
          vcpus = build_info.Domain.vcpus;
          nics = nics;
          disks = disks;
          pci_emulations = pci_emulations;
          usb = usb;
          parallel = parallel;
          acpi = acpi;
          disp = VNC (video, vnc_ip, true, 0, keymap);
          pci_passthrough = pci_passthrough;
          video_mib=video_mib;
          extras = [];
        } in
      let bridge_of_network = function
        | Network.Local b -> b
        | Network.Remote (_, b) -> b in
      let nics = List.map (fun vif ->
          vif.Vif.mac,
          bridge_of_network vif.Vif.backend,
          vif.Vif.position
        ) vifs in
      match ty with
      | PV { framebuffer = false } -> None
      | PV { framebuffer = true; framebuffer_ip=Some vnc_ip } ->
        Some (make ~hvm:false ~vnc_ip ())
      | PV { framebuffer = true; framebuffer_ip=None } ->
        Some (make ~hvm:false ())
      | PVinPVH { framebuffer = false } -> None
      | PVinPVH { framebuffer = true; framebuffer_ip=Some vnc_ip } ->
        Some (make ~hvm:true ~vnc_ip ())
      | PVinPVH { framebuffer = true; framebuffer_ip=None } ->
        Some (make ~hvm:true ())
      | HVM hvm_info ->
        let disks = List.filter_map (fun vbd ->
            let id = vbd.Vbd.id in
            if hvm_info.Vm.qemu_disk_cmdline && (List.mem_assoc id qemu_vbds)
            then
              let index, bd = List.assoc id qemu_vbds in
              let path = block_device_of_vbd_frontend bd in
              let media =
                if vbd.Vbd.ty = Vbd.Disk
                then Device.Dm.Disk else Device.Dm.Cdrom in
              Some (index, path, media)
            else None
          ) vbds in
        let usb_enabled =
          try (List.assoc "usb" vm.Vm.platformdata) = "true"
          with Not_found -> true
        in
        let usb_tablet_enabled =
          try (List.assoc "usb_tablet" vm.Vm.platformdata) = "true"
          with Not_found -> true
        in
        let usb =
          match usb_enabled, usb_tablet_enabled with
          | true, false -> Device.Dm.Enabled []
          | true, true -> Device.Dm.Enabled [("tablet", 2)]
          | false, _ -> Device.Dm.Disabled
        in
        let parallel =
          if (List.mem_assoc "parallel" vm.Vm.platformdata)
          then Some (List.assoc "parallel" vm.Vm.platformdata)
          else None in
        Some (make ~video_mib:hvm_info.video_mib
                ~video:hvm_info.video ~acpi:hvm_info.acpi
                ?serial:hvm_info.serial ?keymap:hvm_info.keymap
                ?vnc_ip:hvm_info.vnc_ip ~usb ~parallel
                ~pci_emulations:hvm_info.pci_emulations
                ~pci_passthrough:hvm_info.pci_passthrough
                ~boot_order:hvm_info.boot_order ~nics ~disks ~vgpus ())

  let clean_memory_reservation task domid =
    try
      let dbg = Xenops_task.get_dbg task in
      let reservation_id = Mem.query_reservation_of_domain dbg domid in
      Mem.delete_reservation dbg (reservation_id, None)
    with Memory_interface.MemoryError Memory_interface.No_reservation ->
      error "Please check if memory reservation for domain %d is present, if so manually remove it" domid

  let build_domain_exn xc xs domid task vm vbds vifs vgpus vusbs extras force =
    let open Memory in
    let initial_target = get_initial_target ~xs domid in
    let static_max_kib = vm.memory_static_max /// 1024L in
    let static_max_mib = static_max_kib /// 1024L in
    let make_build_info kernel priv = {
      Domain.memory_max = static_max_kib;
      memory_target = initial_target;
      kernel = kernel;
      vcpus = vm.vcpu_max;
      priv = priv;
    } in
    debug "static_max_mib=%Ld" static_max_mib;
    let pvinpvh_xen_cmdline =
      let base =
        try List.assoc "pvinpvh-xen-cmdline" vm.Vm.platformdata
        with Not_found -> !Xenopsd.pvinpvh_xen_cmdline
      in
      let shim_mem =
        let shim_mib = PVinPVH_memory_model_data.shim_mib static_max_mib in
        Printf.sprintf "shim_mem=%LdM" shim_mib
      in
      String.concat " " [base; shim_mem]
    in
    (* We should prevent leaking files in our filesystem *)
    let kernel_to_cleanup = ref None in
    finally (fun () ->
        let (build_info, timeoffset) =
          match vm.ty with
          | HVM hvm_info ->
            let builder_spec_info = Domain.BuildHVM {
                Domain.shadow_multiplier = hvm_info.shadow_multiplier;
                video_mib = hvm_info.video_mib;
              } in
            ((make_build_info !Resources.hvmloader builder_spec_info), hvm_info.timeoffset)

          | PV { boot = Direct direct } ->
            let builder_spec_info = Domain.BuildPV {
                Domain.cmdline = direct.cmdline;
                ramdisk = direct.ramdisk;
              } in
            ((make_build_info direct.kernel builder_spec_info), "")
          | PV { boot = Indirect { devices = [] } } ->
            raise (No_bootable_device)
          | PV { boot = Indirect ( { devices = d :: _ } as i ) } ->
            with_disk ~xc ~xs task d false
              (fun dev ->
                 let b = Bootloader.extract task ~bootloader:i.bootloader
                     ~legacy_args:i.legacy_args ~extra_args:i.extra_args
                     ~pv_bootloader_args:i.bootloader_args
                     ~disk:dev ~vm:vm.Vm.id () in
                 kernel_to_cleanup := Some b;
                 let builder_spec_info = Domain.BuildPV {
                     Domain.cmdline = b.Bootloader.kernel_args;
                     ramdisk = b.Bootloader.initrd_path;
                   } in
                 ((make_build_info b.Bootloader.kernel_path builder_spec_info), "")
              )
          | PVinPVH { boot = Direct direct } ->
            debug "Checking xen cmdline";
            let builder_spec_info = Domain.BuildPVH Domain.{
                cmdline = pvinpvh_xen_cmdline;
                modules = (direct.kernel, Some direct.cmdline) ::
                          (match direct.ramdisk with
                           | Some r -> [r, None]
                           | None -> []
                          );
                shadow_multiplier = 1.;
                video_mib = 4;
              } in
            ((make_build_info !Resources.pvinpvh_xen builder_spec_info), "")
          | PVinPVH { boot = Indirect { devices = [] } } ->
            raise (No_bootable_device)
          | PVinPVH { boot = Indirect ( { devices = d :: _ } as i ) } ->
            with_disk ~xc ~xs task d false
              (fun dev ->
                 let b = Bootloader.extract task ~bootloader:i.bootloader
                     ~legacy_args:i.legacy_args ~extra_args:i.extra_args
                     ~pv_bootloader_args:i.bootloader_args
                     ~disk:dev ~vm:vm.Vm.id () in
                 kernel_to_cleanup := Some b;
                 let builder_spec_info = Domain.BuildPVH Domain.{
                     cmdline = pvinpvh_xen_cmdline;
                     modules = (b.Bootloader.kernel_path, Some b.Bootloader.kernel_args) ::
                               (match b.Bootloader.initrd_path with
                                | Some r -> [r, None]
                                | None -> []
                               );
                     shadow_multiplier = 1.;
                     video_mib = 4;
                   } in
                 ((make_build_info !Resources.pvinpvh_xen builder_spec_info), "")
              ) in
        Domain.build task ~xc ~xs ~store_domid ~console_domid ~timeoffset ~extras build_info (choose_xenguest vm.Vm.platformdata) domid force;
        Int64.(
          let min = to_int (div vm.Vm.memory_dynamic_min 1024L)
          and max = to_int (div vm.Vm.memory_dynamic_max 1024L) in
          Domain.set_memory_dynamic_range ~xc ~xs ~min ~max domid
        );

        debug "VM = %s; domid = %d; Domain build completed" vm.Vm.id domid;
        let k = vm.Vm.id in
        let d = DB.read_exn vm.Vm.id in
        let persistent = { d.VmExtra.persistent with
                           VmExtra.build_info = Some build_info;
                           ty = Some vm.ty;
                         } in
        DB.write k {
          VmExtra.persistent = persistent;
          VmExtra.non_persistent = d.VmExtra.non_persistent;
        }
      ) (fun () -> Opt.iter Bootloader.delete !kernel_to_cleanup)


  let build_domain vm vbds vifs vgpus vusbs extras force xc xs task _ di =
    let domid = di.Xenctrl.domid in
    finally
      (fun () ->
         try
           build_domain_exn xc xs domid task vm vbds vifs vgpus vusbs extras force;
         with
         | Bootloader.Bad_sexpr x ->
           let m = Printf.sprintf "VM = %s; domid = %d; Bootloader.Bad_sexpr %s" vm.Vm.id domid x in
           debug "%s" m;
           raise (Internal_error m)
         | Bootloader.Bad_error x ->
           let m = Printf.sprintf "VM = %s; domid = %d; Bootloader.Bad_error %s" vm.Vm.id domid x in
           debug "%s" m;
           raise (Internal_error m)
         | Bootloader.Unknown_bootloader x ->
           let m = Printf.sprintf "VM = %s; domid = %d; Bootloader.Unknown_bootloader %s" vm.Vm.id domid x in
           debug "%s" m;
           raise (Internal_error m)
         | Bootloader.Error_from_bootloader x ->
           let m = Printf.sprintf "VM = %s; domid = %d; Bootloader.Error_from_bootloader %s" vm.Vm.id domid x in
           debug "%s" m;
           raise (Bootloader_error (vm.Vm.id, x))
         | Domain.Not_enough_memory m ->
           debug "VM = %s; domid = %d; Domain.Not_enough_memory. Needed: %Ld bytes" vm.Vm.id domid m;
           raise (Not_enough_memory m)
         | e ->
           let m = Printf.sprintf "VM = %s; domid = %d; Error: %s" vm.Vm.id domid (Printexc.to_string e) in
           debug "%s" m;
           raise e
      ) (fun () -> clean_memory_reservation task di.Xenctrl.domid)

  let build ?restore_fd task vm vbds vifs vgpus vusbs extras force = on_domain (build_domain vm vbds vifs vgpus vusbs extras force) Newest task vm

  let create_device_model_exn vbds vifs vgpus vusbs saved_state xc xs task vm di =
    let vmextra = DB.read_exn vm.Vm.id in
    let qemu_dm = dm_of ~vm in
    let xenguest = choose_xenguest vm.Vm.platformdata in
    debug "chosen qemu_dm = %s" (Device.Profile.wrapper_of qemu_dm);
    debug "chosen xenguest = %s" xenguest;
    try
      Opt.iter (fun info ->
          match vm.Vm.ty with
          | Vm.HVM { Vm.qemu_stubdom = true } ->
            if saved_state then failwith "Cannot resume with stubdom yet";
            Opt.iter
              (fun stubdom_domid ->
                 Stubdom.build task ~xc ~xs ~dm:qemu_dm ~store_domid ~console_domid info xenguest di.Xenctrl.domid stubdom_domid;
                 Device.Dm.start_vnconly task ~xs ~dm:qemu_dm info stubdom_domid
              ) (get_stubdom ~xs di.Xenctrl.domid);
          | Vm.HVM { Vm.qemu_stubdom = false } ->
            (if saved_state then Device.Dm.restore else Device.Dm.start)
              task ~xs ~dm:qemu_dm info di.Xenctrl.domid
          | Vm.PV _ ->
            Device.Vfb.add ~xc ~xs di.Xenctrl.domid;
            Device.Vkbd.add ~xc ~xs di.Xenctrl.domid;
            Device.Dm.start_vnconly task ~xs ~dm:qemu_dm info di.Xenctrl.domid
          | Vm.PVinPVH _ ->
            Device.Vfb.add ~xc ~xs di.Xenctrl.domid;
            Device.Vkbd.add ~xc ~xs di.Xenctrl.domid;
            Device.Dm.start_vnconly task ~xs ~dm:qemu_dm info di.Xenctrl.domid
        ) (create_device_model_config vm vmextra vbds vifs vgpus vusbs);
      match vm.Vm.ty with
      | Vm.PV { vncterm = true; vncterm_ip = ip }
      | Vm.PVinPVH { vncterm = true; vncterm_ip = ip } ->
        Device.PV_Vnc.start ~xs ?ip di.Xenctrl.domid
      | _ -> ()
    with Device.Ioemu_failed (name, msg) ->
      raise (Failed_to_start_emulator (vm.Vm.id, name, msg))

  let create_device_model task vm vbds vifs vgpus vusbs saved_state = on_domain (create_device_model_exn vbds vifs vgpus vusbs saved_state) Newest task vm

  let request_shutdown task vm reason ack_delay =
    let reason = shutdown_reason reason in
    on_domain
      (fun xc xs task vm di ->
         let domain_type =
           match get_domain_type ~xs di with
           | Vm.Domain_HVM -> `hvm
           | Vm.Domain_PV -> `pv
           | Vm.Domain_PVinPVH -> `pvh
           | Vm.Domain_undefined -> failwith "undefined domain type: cannot save"
         in

         let domid = di.Xenctrl.domid in
         try
           Domain.shutdown ~xc ~xs domid reason;
           Domain.shutdown_wait_for_ack task ~timeout:ack_delay ~xc ~xs domid domain_type reason;
           true
         with Watch.Timeout _ ->
           false
      ) Oldest task vm

  let wait_shutdown task vm reason timeout =
    event_wait internal_updates task timeout
      (function
        | Dynamic.Vm id when id = vm.Vm.id ->
          debug "EVENT on our VM: %s" id;
          on_domain (fun xc xs _ vm di -> di.Xenctrl.shutdown) Oldest task vm
        | Dynamic.Vm id ->
          debug "EVENT on other VM: %s" id;
          false
        | _ ->
          debug "OTHER EVENT";
          false)

  (* Mount a filesystem somewhere, with optional type *)
  let mount ?ty:(ty = None) src dest write =
    let ty = match ty with None -> [] | Some ty -> [ "-t"; ty ] in
    run !Xc_resources.mount (ty @ [ src; dest; "-o"; if write then "rw" else "ro" ]) |> ignore_string

  let timeout = 300. (* 5 minutes: something is seriously wrong if we hit this timeout *)
  exception Umount_timeout

  (** Unmount a mountpoint. Retries every 5 secs for a total of 5mins before returning failure *)
  let umount ?(retry=true) dest =
    let finished = ref false in
    let start = Unix.gettimeofday () in

    while not(!finished) && (Unix.gettimeofday () -. start < timeout) do
      try
        run !Xc_resources.umount [dest] |> ignore_string;
        finished := true
      with e ->
        if not(retry) then raise e;
        debug "Caught exception (%s) while unmounting %s: pausing before retrying"
          (Printexc.to_string e) dest;
        Thread.delay 5.
    done;
    if not(!finished) then raise Umount_timeout

  let with_mounted_dir_ro device f =
    let mount_point = Filename.temp_file "xenops_mount_" "" in
    Unix.unlink mount_point;
    Unix.mkdir mount_point 0o640;
    finally
      (fun () ->
         mount ~ty:(Some "ext2") device mount_point false;
         f mount_point)
      (fun () ->
         (try umount mount_point with e -> debug "Caught %s" (Printexc.to_string e));
         (try Unix.rmdir mount_point with e -> debug "Caught %s" (Printexc.to_string e))
      )

  (** open a file, and make sure the close is always done *)
  let with_data ~xc ~xs task data write f = match data with
    | Disk disk ->
      with_disk ~xc ~xs task disk write (fun path ->
          let with_fd_of_path p f =
            let is_raw_image =
              Unixext.with_file path [Unix.O_RDONLY] 0o400 (fun fd ->
                  match Suspend_image.read_save_signature fd with
                  | `Ok _ -> true | _ -> false
                )
            in
            match (write, is_raw_image) with
            | true, _ -> (* Always write raw *)
              Unixext.with_file path [Unix.O_WRONLY; Unix.O_APPEND] 0o600 f
            | false, true -> (* We're reading raw *)
              Unixext.with_file path [Unix.O_RDONLY] 0o600 f
            | false, false -> (* Assume reading from filesystem *)
              with_mounted_dir_ro p (fun dir ->
                  let filename = dir ^ "/suspend-image" in
                  Unixext.with_file filename [Unix.O_RDONLY] 0o600 f
                )
          in
          with_fd_of_path path (fun fd ->
              finally
                (fun () -> f fd)
                (fun () ->
                   try Xapi_stdext_unix.Unixext.fsync fd;
                   with Unix.Unix_error(Unix.EIO, _, _) ->
                     error "Caught EIO in fsync after suspend; suspend image may be corrupt";
                     raise (IO_error)
                )
            )
        )
    | FD fd -> f fd

  let wait_ballooning task vm =
    on_domain
      (fun xc xs _ _ di ->
         let domid = di.Xenctrl.domid in
         let balloon_active_path = xs.Xs.getdomainpath domid ^ "/control/balloon-active" in
         let balloon_active =
           try
             Some (xs.Xs.read balloon_active_path)
           with _ -> None
         in
         match balloon_active with
         (* Not currently ballooning *)
         | None | Some "0" -> ()
         (* Ballooning in progress, we need to wait *)
         | Some _ ->
           let watches = [ Watch.value_to_become balloon_active_path "0"
                         ; Watch.key_to_disappear balloon_active_path ]
           in
           (* raise Cancelled on task cancellation and Watch.Timeout on timeout *)
           try
             cancellable_watch (Domain domid) watches [] task ~xs ~timeout:!Xenopsd.additional_ballooning_timeout ()
             |> ignore
           with Watch.Timeout _ ->
             raise Xenops_interface.Ballooning_timeout_before_migration
      ) Oldest task vm

  let save task progress_callback vm flags data vgpu_data =
    let flags' =
      List.map
        (function
          | Live -> Domain.Live
        ) flags in
    on_domain
      (fun xc xs (task:Xenops_task.task_handle) vm di ->
         let domain_type =
           match get_domain_type ~xs di with
           | Vm.Domain_HVM -> `hvm
           | Vm.Domain_PV -> `pv
           | Vm.Domain_PVinPVH -> `pvh
           | Vm.Domain_undefined -> failwith "undefined domain type: cannot save"
         in
         let domid = di.Xenctrl.domid in

         let qemu_domid = Opt.default (this_domid ~xs) (get_stubdom ~xs domid) in

         with_data ~xc ~xs task data true
           (fun fd ->
              let vm_str = Vm.sexp_of_t vm |> Sexplib.Sexp.to_string in
              let vgpu_fd =
                match vgpu_data with
                | Some (FD vgpu_fd) -> Some vgpu_fd
                | Some disk when disk = data -> Some fd (* Don't open the file twice *)
                | Some other_disk -> None (* We don't support this *)
                | None -> None
              in
              let xenguest_path = choose_xenguest vm.Vm.platformdata in
              let emu_manager_path = choose_emu_manager vm.Vm.platformdata in
<<<<<<< HEAD
              Domain.suspend task ~xc ~xs ~hvm ~dm:(dm_of ~vm) ~progress_callback ~qemu_domid ~xenguest_path ~emu_manager_path vm_str domid fd vgpu_fd flags'
=======
              Domain.suspend task ~xc ~xs ~domain_type ~progress_callback ~qemu_domid ~xenguest_path ~emu_manager_path vm_str domid fd vgpu_fd flags'
>>>>>>> b8c6dfc0
                (fun () ->
                   (* SCTX-2558: wait more for ballooning if needed *)
                   wait_ballooning task vm;
                   if not(request_shutdown task vm Suspend 30.)
                   then raise (Failed_to_acknowledge_shutdown_request);
                   if not(wait_shutdown task vm Suspend 1200.)
                   then raise (Failed_to_shutdown(vm.Vm.id, 1200.));
                );
              (* Record the final memory usage of the domain so we know how
                 						   much to allocate for the resume *)
              let di = Xenctrl.domain_getinfo xc domid in
              let pages = Int64.of_nativeint di.Xenctrl.total_memory_pages in
              debug "VM = %s; domid = %d; Final memory usage of the domain = %Ld pages" vm.Vm.id domid pages;
              (* Flush all outstanding disk blocks *)

              let k = vm.Vm.id in
              let d = DB.read_exn vm.Vm.id in

              let devices = Device_common.list_frontends ~xs domid in
              let vbds = List.filter (fun device -> match Device_common.(device.frontend.kind) with Device_common.Vbd _ -> true | _ -> false) devices in
              List.iter (Device.Vbd.hard_shutdown_request ~xs) vbds;
              List.iter (Device.Vbd.hard_shutdown_wait task ~xs ~timeout:30.) vbds;
              debug "VM = %s; domid = %d; Disk backends have all been flushed" vm.Vm.id domid;
              List.iter (fun vbds_chunk ->
                  Stdext.Threadext.thread_iter (fun device ->
                      let backend = Device.Generic.get_private_key ~xs device _vdi_id |> Jsonrpc.of_string |> backend_of_rpc in
                      let dp = Device.Generic.get_private_key ~xs device _dp_id in
                      match backend with
                      | None (* can never happen due to 'filter' above *)
                      | Some (Local _) -> ()
                      | Some (VDI path) ->
                        let sr, vdi = Storage.get_disk_by_name task path in
                        Storage.deactivate task dp sr vdi
                    ) vbds_chunk
                ) (Xenops_utils.chunks 10 vbds);
              debug "VM = %s; domid = %d; Storing final memory usage" vm.Vm.id domid;
              let non_persistent = { d.VmExtra.non_persistent with
                                     VmExtra.suspend_memory_bytes = Memory.bytes_of_pages pages;
                                   } in
              DB.write k { d with
                           VmExtra.non_persistent = non_persistent;
                         }
           )
      ) Oldest task vm

  let inject_igmp_query domid vifs =
    let vif_names = List.map (fun vif -> Printf.sprintf "vif%d.%d" domid vif.Vif.position) vifs in
    debug "Inject IGMP query to %s" (String.concat " " vif_names);
    (* Call script to inject IGMP query asynchronously *)
    let pid = Forkhelpers.safe_close_and_exec None None None [] !Xc_resources.igmp_query_injector_script ("--wait-vif-connected":: (string_of_int !Xenopsd.vif_ready_for_igmp_query_timeout) :: vif_names) in
    Forkhelpers.dontwaitpid pid

  let restore task progress_callback vm vbds vifs data vgpu_data extras =
    on_domain
      (fun xc xs task vm di ->
         finally
           (fun () ->
              let domid = di.Xenctrl.domid in
              let qemu_domid = Opt.default (this_domid ~xs) (get_stubdom ~xs domid) in
              let k = vm.Vm.id in
              let vmextra = DB.read_exn k in
              let (build_info, timeoffset) = match vmextra.VmExtra.persistent with
                | { VmExtra.build_info = None } ->
                  error "VM = %s; No stored build_info: cannot safely restore" vm.Vm.id;
                  raise (Does_not_exist("build_info", vm.Vm.id))
                | { VmExtra.build_info = Some x; VmExtra.ty } ->
                  let initial_target = get_initial_target ~xs domid in
                  let timeoffset = match ty with
                    | Some x -> (match x with HVM hvm_info -> hvm_info.timeoffset | _ -> "")
                    | _ -> "" in
                  ({ x with Domain.memory_target = initial_target }, timeoffset) in
              let no_incr_generationid = false in
              begin
                try
                  with_data ~xc ~xs task data false
                    (fun fd ->
                       let vgpu_fd =
                         match vgpu_data with
                         | Some (FD vgpu_fd) -> Some vgpu_fd
                         | Some disk when disk = data -> Some fd (* Don't open the file twice *)
                         | Some other_disk -> None (* We don't support this *)
                         | None -> None
                       in
                       let xenguest_path = choose_xenguest vm.Vm.platformdata in
                       let emu_manager_path = choose_emu_manager vm.Vm.platformdata in
                       Domain.restore task ~xc ~xs ~store_domid ~console_domid ~no_incr_generationid (* XXX progress_callback *)
                         ~timeoffset ~extras build_info ~xenguest_path ~emu_manager_path domid fd vgpu_fd
                    );
                with e ->
                  error "VM %s: restore failed: %s" vm.Vm.id (Printexc.to_string e);
                  (* As of xen-unstable.hg 779c0ef9682 libxenguest will destroy the domain on failure *)
                  if try ignore(Xenctrl.domain_getinfo xc di.Xenctrl.domid); false with _ -> true then begin
                    try
                      debug "VM %s: libxenguest has destroyed domid %d; cleaning up xenstore for consistency" vm.Vm.id di.Xenctrl.domid;
                      Domain.destroy task ~xc ~xs ~qemu_domid ~dm:(dm_of ~vm) di.Xenctrl.domid;
                    with e -> debug "Domain.destroy failed. Re-raising original error."
                  end;
                  raise e
              end;

              Int64.(
                let min = to_int (div vm.Vm.memory_dynamic_min 1024L)
                and max = to_int (div vm.Vm.memory_dynamic_max 1024L) in
                Domain.set_memory_dynamic_range ~xc ~xs ~min ~max domid
              );
              try
                inject_igmp_query domid vifs |> ignore
              with e ->
                error "VM %s: inject IGMP query failed: %s" vm.Vm.id (Printexc.to_string e)
           ) (fun () -> clean_memory_reservation task di.Xenctrl.domid)
      ) Newest task vm

  let s3suspend =
    (* XXX: TODO: monitor the guest's response; track the s3 state *)
    on_domain
      (fun xc xs task vm di ->
         Domain.shutdown ~xc ~xs di.Xenctrl.domid Domain.S3Suspend
      ) Newest

  let s3resume =
    (* XXX: TODO: monitor the guest's response; track the s3 state *)
    on_domain
      (fun xc xs task vm di ->
         Domain.send_s3resume ~xc di.Xenctrl.domid
      ) Newest

  let get_state vm =
    let uuid = uuid_of_vm vm in
    let vme = vm.Vm.id |> DB.read in (* may not exist *)
    with_xc_and_xs
      (fun xc xs ->
         match di_of_uuid ~xc ~xs Newest uuid with
         | None ->
           (* XXX: we need to store (eg) guest agent info *)
           begin match vme with
             | Some vmextra when vmextra.VmExtra.non_persistent.VmExtra.suspend_memory_bytes = 0L ->
               halted_vm
             | Some _ ->
               { halted_vm with Vm.power_state = Suspended }
             | None ->
               halted_vm
           end
         | Some di ->
           let vnc = Opt.map (function
                 | Device.Socket.Port port -> { Vm.protocol = Vm.Rfb; port = port; path = "" }
                 | Device.Socket.Unix path -> { Vm.protocol = Vm.Rfb; port = 0 ; path = path })
               (Device.get_vnc_port ~xs ~dm:(dm_of ~vm) di.Xenctrl.domid) in
           let tc = Opt.map (fun port -> { Vm.protocol = Vm.Vt100; port = port; path = "" })
               (Device.get_tc_port ~xs di.Xenctrl.domid) in
           let local x = Printf.sprintf "/local/domain/%d/%s" di.Xenctrl.domid x in
           let uncooperative = try ignore_string (xs.Xs.read (local "memory/uncooperative")); true with Xs_protocol.Enoent _ -> false in
           let memory_target = try xs.Xs.read (local "memory/target") |> Int64.of_string |> Int64.mul 1024L with Xs_protocol.Enoent _ -> 0L in
           let memory_actual =
             let pages = Int64.of_nativeint di.Xenctrl.total_memory_pages in
             let kib = Xenctrl.pages_to_kib pages in
             Memory.bytes_of_kib kib in

           let memory_limit =
             (* The maximum amount of memory the domain can consume is the max of memory_actual
                							   and max_memory_pages (with our overheads subtracted). *)
             let max_memory_bytes =
               let overhead_bytes = Memory.bytes_of_mib (if di.Xenctrl.hvm_guest then Memory.HVM.xen_max_offset_mib else Memory.Linux.xen_max_offset_mib) in
               let raw_bytes = Memory.bytes_of_pages (Int64.of_nativeint di.Xenctrl.max_memory_pages) in
               Int64.sub raw_bytes overhead_bytes in
             (* CA-31764: may be larger than static_max if maxmem has been increased to initial-reservation. *)
             max memory_actual max_memory_bytes in

           let rtc = try xs.Xs.read (Printf.sprintf "/vm/%s/rtc/timeoffset" (Uuidm.to_string uuid)) with Xs_protocol.Enoent _ -> "" in
           let rec ls_lR root dir =
             let this = try [ dir, xs.Xs.read (root ^ "/" ^ dir) ] with _ -> [] in
             let subdirs = try xs.Xs.directory (root ^ "/" ^ dir) |> List.filter (fun x -> x <> "") |> List.map (fun x -> dir ^ "/" ^ x) with _ -> [] in
             this @ (List.concat (List.map (ls_lR root) subdirs)) in
           let guest_agent =
             [ "drivers"; "attr"; "data"; "control"; "feature" ] |> List.map (ls_lR (Printf.sprintf "/local/domain/%d" di.Xenctrl.domid)) |> List.concat |> List.map (fun (k,v) -> (k,Xenops_utils.utf8_recode v)) in
           let xsdata_state =
             Domain.allowed_xsdata_prefixes |> List.map (ls_lR (Printf.sprintf "/local/domain/%d" di.Xenctrl.domid)) |> List.concat in
           let shadow_multiplier_target =
             if not di.Xenctrl.hvm_guest
             then 1.
             else begin
               try
                 let static_max_mib = Memory.mib_of_bytes_used vm.Vm.memory_static_max in
                 let default_shadow_mib = Memory.HVM.shadow_mib static_max_mib vm.Vm.vcpu_max 1. in
                 let actual_shadow_mib_int = Xenctrl.shadow_allocation_get xc di.Xenctrl.domid in
                 let actual_shadow_mib = Int64.of_int actual_shadow_mib_int in
                 let result = (Int64.to_float actual_shadow_mib) /. (Int64.to_float default_shadow_mib) in
                 (* CA-104562: Work around probable bug in bindings *)
                 if result > 1000.0 then begin
                   warn "CA-104562: Got value '%d' from shadow_allocation_get" actual_shadow_mib_int;
                   -1.0
                 end else result
               with e ->
                 warn "Caught exception in getting shadow allocation: %s" (Printexc.to_string e);
                 -1.0
             end
           in
           {
             Vm.power_state = if di.Xenctrl.paused then Paused else Running;
             domids = [ di.Xenctrl.domid ];
             consoles = Opt.to_list vnc @ (Opt.to_list tc);
             uncooperative_balloon_driver = uncooperative;
             guest_agent = guest_agent;
             pv_drivers_detected = begin match vme with
               | Some x -> x.VmExtra.non_persistent.VmExtra.pv_drivers_detected
               | None -> false
             end;
             xsdata_state = xsdata_state;
             vcpu_target = begin match vme with
               | Some x -> x.VmExtra.non_persistent.VmExtra.vcpus
               | None -> 0
             end;
             memory_target = memory_target;
             memory_actual = memory_actual;
             memory_limit = memory_limit;
             rtc_timeoffset = rtc;
             last_start_time = begin match vme with
               | Some x -> x.VmExtra.persistent.VmExtra.last_start_time
               | None -> 0.
             end;
             hvm = di.Xenctrl.hvm_guest;
             shadow_multiplier_target = shadow_multiplier_target;
             nomigrate = begin match vme with
               | None   -> false
               | Some x -> x.VmExtra.persistent.VmExtra.nomigrate
             end;
             nested_virt = begin match vme with
               | None   -> false
               | Some x -> x.VmExtra.persistent.VmExtra.nested_virt
             end;
             domain_type = get_domain_type ~xs di;
           }
      )

  let request_rdp vm enabled =
    let uuid = uuid_of_vm vm in
    with_xc_and_xs
      (fun xc xs ->
         match di_of_uuid ~xc ~xs Newest uuid with
         | None -> raise (Does_not_exist("domain", vm.Vm.id))
         | Some di ->
           let path = Printf.sprintf "/local/domain/%d/control/ts" di.Xenctrl.domid in
           xs.Xs.write path (if enabled then "1" else "0")
      )

  let run_script task vm script =
    let uuid = uuid_of_vm vm in
    let domid, path =  with_xc_and_xs
        (fun xc xs ->
           match di_of_uuid ~xc ~xs Newest uuid with
           | None -> raise (Does_not_exist("domain", vm.Vm.id))
           | Some di ->
             let path = xs.Xs.getdomainpath di.Xenctrl.domid in
             let _ =
               try xs.Xs.read (path ^ "/control/feature-xs-batcmd")
               with _ -> raise (Unimplemented "run-script is not supported on the given VM (or it is still booting)") in
             di.Xenctrl.domid, path ^ "/control/batcmd") in
    let () = with_xc_and_xs
        (fun xc xs ->
           let state = try xs.Xs.read (path ^ "/state") with _ -> "" in
           match state with
           | "" -> () (* state should normally be empty, unless in exceptional case e.g. xapi restarted previously *)
           | "IN PROGRESS" ->
             raise (Failed_to_run_script "A residual run-script instance in progress, either wait for its completion or reboot the VM.")
           | _ ->
             info "Found previous run_script state %s leftover (either not started or completed), remove." state;
             xs.Xs.rm path) in
    let () = Xs.transaction ()
        (fun xs ->
           xs.Xs.write (path ^ "/script") script;
           xs.Xs.write (path ^ "/state") "READY") in
    let watch_succ = List.map
        (fun s -> Watch.map (fun _ -> ()) (Watch.value_to_become (path ^ "/state") s))
        [ "SUCCESS"; "TRUNCATED"; "FAILURE"] in
    let watch_fail = [Watch.key_to_disappear path] in
    let succ, flag, rc, stdout, stderr = Xs.with_xs (fun xs ->
        let succ = cancellable_watch (Domain domid) watch_succ watch_fail task ~xs ~timeout:86400. () in
        let flag = try xs.Xs.read (path ^ "/state") with _ -> "" in
        let rc = try xs.Xs.read (path ^ "/return") with _ -> "" in
        let stdout =  try xs.Xs.read (path ^ "/stdout") with _ -> "" in
        let stderr = try xs.Xs.read (path ^ "/stderr") with _ -> "" in
        xs.Xs.rm path;
        succ, flag, rc, stdout, stderr) in
    if not succ then Xenops_task.raise_cancelled task;
    let truncate s =
      let mark = " (truncated)" in
      let len = String.length s in
      if len >= 1024 || flag = "TRUNCATED" && len > 1024 - String.length mark
      then String.sub s 0 (1024 - String.length mark) ^ mark else s in
    let stdout, stderr = truncate stdout, truncate stderr in
    let rc_opt = try Some (Int64.of_string rc) with _ -> None in
    match flag, rc_opt with
    | ("SUCCESS" | "TRUNCATED"), Some rc_int  ->
      Rpc.Dict [("rc", Rpc.Int rc_int); ("stdout", Rpc.String stdout); ("stderr", Rpc.String stderr)]
    | _, _ ->
      raise (Failed_to_run_script (Printf.sprintf "flag = %s, rc = %s, stdour = %s, stderr = %s" flag rc stdout stderr))

  let set_domain_action_request vm request =
    let uuid = uuid_of_vm vm in
    with_xc_and_xs
      (fun xc xs ->
         match di_of_uuid ~xc ~xs Newest uuid with
         | None -> raise (Does_not_exist("domain", vm.Vm.id))
         | Some di ->
           Domain.set_action_request ~xs di.Xenctrl.domid (match request with
               | None -> None
               | Some Needs_poweroff -> Some "poweroff"
               | Some Needs_reboot -> Some "reboot"
               | _ ->
                 error "VM = %s; Unknown domain action requested. Will set to poweroff" vm.Vm.id;
                 Some "poweroff"
             )
      )

  let get_domain_action_request vm =
    let uuid = uuid_of_vm vm in
    with_xc_and_xs
      (fun xc xs ->
         match di_of_uuid ~xc ~xs Newest uuid with
         | None -> Some Needs_poweroff
         | Some d ->
           if d.Xenctrl.shutdown
           then Some (match d.Xenctrl.shutdown_code with
               | 0 -> Needs_poweroff
               | 1 -> Needs_reboot
               | 2 -> Needs_suspend
               | 3 -> Needs_crashdump
               | 4 -> Needs_reboot
               | _ -> Needs_poweroff) (* unexpected *)
           else begin match Domain.get_action_request ~xs d.Xenctrl.domid with
             | Some "poweroff" -> Some Needs_poweroff
             | Some "reboot" -> Some Needs_reboot
             | Some x ->
               error "VM = %s; Unknown domain action requested (%s). Will poweroff" vm.Vm.id x;
               Some Needs_poweroff
             | None -> None
           end
      )

  let get_internal_state vdi_map vif_map vm =
    let state = DB.read_exn vm.Vm.id in
    state.VmExtra.persistent |> VmExtra.rpc_of_persistent_t |> Jsonrpc.to_string

  let set_internal_state vm state =
    let k = vm.Vm.id in
    let persistent = state |> Jsonrpc.of_string |> VmExtra.persistent_t_of_rpc in
    (* Don't take the timeoffset from [state] (last boot record). Put back
       		 * the one from [vm] which came straight from the platform keys. *)
    let persistent = match vm.ty with
      | HVM {timeoffset} ->
        begin match persistent.VmExtra.ty with
          | Some (HVM hvm_info) ->
            {persistent with VmExtra.ty = Some (HVM {hvm_info with timeoffset = timeoffset})}
          | _ ->
            persistent
        end
      | _ -> persistent
    in
    let persistent = { persistent with VmExtra.profile = profile_of ~vm } in
    persistent |> VmExtra.rpc_of_persistent_t |> Jsonrpc.to_string |> fun state_new ->
      debug "vm %s: persisting metadata %s" k state_new;
      (if state_new <> state then debug "vm %s: different original metadata %s" k state)
    ;
    let non_persistent = match DB.read k with
      | None -> with_xc_and_xs (fun xc xs -> generate_non_persistent_state xc xs vm persistent)
      | Some vmextra -> vmextra.VmExtra.non_persistent
    in
    DB.write k { VmExtra.persistent = persistent; VmExtra.non_persistent = non_persistent; }

  let minimum_reboot_delay = 120.
end

let on_frontend f domain_selection frontend =
  with_xc_and_xs
    (fun xc xs ->
       let frontend_di = match frontend |> uuid_of_string |> di_of_uuid ~xc ~xs domain_selection with
         | None -> raise (Does_not_exist ("domain", frontend))
         | Some x -> x in
       f xc xs frontend_di.Xenctrl.domid (VM.get_domain_type ~xs frontend_di)
    )

module PCI = struct
  open Pci

  let id_of pci = snd pci.id

  let get_state vm pci =
    with_xc_and_xs
      (fun xc xs ->
         let all = match domid_of_uuid ~xc ~xs Newest (uuid_of_string vm) with
           | Some domid -> Device.PCI.list ~xs domid |> List.map snd
           | None -> [] in
         let address = pci.address in
         {
           plugged = List.mem address all
         }
      )

  let get_device_action_request vm pci =
    let state = get_state vm pci in
    (* If it has disappeared from xenstore then we assume unplug is needed if only
       		   to release resources/ deassign devices *)
    if not state.plugged then Some Needs_unplug else None

  let plug task vm pci =
    on_frontend
      (fun xc xs frontend_domid _ ->
         (* Make sure the backend defaults are set *)
         let vm_t = DB.read_exn vm in
         let non_persistent = vm_t.VmExtra.non_persistent in
         xs.Xs.write
           (Printf.sprintf "/local/domain/0/backend/pci/%d/0/msitranslate" frontend_domid)
           (if non_persistent.VmExtra.pci_msitranslate then "1" else "0");
         xs.Xs.write
           (Printf.sprintf "/local/domain/0/backend/pci/%d/0/power_mgmt" frontend_domid)
           (if non_persistent.VmExtra.pci_power_mgmt then "1" else "0");

         if not (Sys.file_exists "/sys/bus/pci/drivers/pciback") then begin
           error "PCIBack has not been loaded";
           raise PCIBack_not_loaded;
         end;

         Device.PCI.bind [ pci.address ] Device.PCI.Pciback;
         Device.PCI.add xs [ pci.address ] frontend_domid
      ) Newest vm

  let unplug task vm pci =
    try
      on_frontend
        (fun xc xs frontend_domid domain_type ->
           try
             if domain_type = Vm.Domain_HVM
             then Device.PCI.release [ pci.address ] frontend_domid
             else error "VM = %s; PCI.unplug is only supported for HVM guests" vm
           with Not_found ->
             debug "VM = %s; PCI.unplug %s.%s caught Not_found: assuming device is unplugged already" vm (fst pci.id) (snd pci.id)
        ) Oldest vm
    with (Does_not_exist(_,_)) ->
      debug "VM = %s; PCI = %s; Ignoring missing domain" vm (id_of pci)

end

module VGPU = struct
  open Vgpu

  let id_of vgpu = snd vgpu.id

  let start task vm vgpu saved_state =
    on_frontend
      (fun _ xs frontend_domid _ ->
         let vmextra = DB.read_exn vm in
         let vcpus = match vmextra.VmExtra.persistent with
           | { VmExtra.build_info = None } ->
             error "VM = %s; No stored build_info: cannot safely restore" vm;
             raise (Does_not_exist("build_info", vm))
           | { VmExtra.build_info = Some build_info } ->
             build_info.Domain.vcpus
         in
         Device.Dm.restore_vgpu task ~xs frontend_domid vgpu vcpus
      ) Newest vm

  let get_state vm vgpu =
    on_frontend
      (fun _ xs frontend_domid _ ->
         let emulator_pid =
           match vgpu.implementation with
           | Empty
           | MxGPU _
           | GVT_g _ -> Device.Qemu.pid ~xs frontend_domid
           | Nvidia _ -> Device.Vgpu.pid ~xs frontend_domid
         in
         match emulator_pid with
         | Some pid -> {plugged = true; emulator_pid}
         | None -> {plugged = false; emulator_pid})
      Newest vm
end

module VUSB = struct
  open Vusb

  let id_of vusb = snd vusb.id

  let get_state vm vusb =
    on_frontend
      (fun _ xs frontend_domid _ ->
         let emulator_pid = Device.Qemu.pid ~xs frontend_domid in
         debug "Qom list to get vusb state";
         let peripherals = Device.Vusb.qom_list ~xs ~domid:frontend_domid in
         let found = List.mem (snd vusb.Vusb.id)  peripherals in
         match emulator_pid, found with
         | Some pid, true -> {plugged = true}
         | _,_ -> {plugged = false})
      Newest vm

  let get_device_action_request vm vusb =
    let state = get_state vm vusb in
    (* If it has disappeared from qom-list then we assume unplug is needed if only
       		   to release resources *)
    if not state.plugged then Some Needs_unplug else None

  let plug task vm vusb =
    on_frontend
      (fun xc xs frontend_domid domain_type ->
         if domain_type <> Vm.Domain_HVM
         then info "VM = %s; USB passthrough is only supported for HVM guests" vm
         else
           Device.Vusb.vusb_plug ~xs ~domid:frontend_domid ~id:(snd vusb.Vusb.id) ~hostbus:vusb.Vusb.hostbus ~hostport:vusb.Vusb.hostport ~version:vusb.Vusb.version;
      ) Newest vm

  let unplug task vm vusb =
    try
      on_frontend
        (fun xc xs frontend_domid _ ->
           Device.Vusb.vusb_unplug ~xs ~domid:frontend_domid ~id:(snd vusb.Vusb.id);
        ) Newest vm
    with (Does_not_exist(_,_)) ->
      debug "VM = %s; VUSB = %s; Ignoring missing domain" vm (id_of vusb)

end

let set_active_device path active =
  with_xs
    (fun xs ->
       if active
       then xs.Xs.write path "1"
       else safe_rm xs path;
    )

module VBD = struct
  open Vbd

  let id_of vbd = snd vbd.id

  (* When we attach a VDI we remember the attach result so we can lookup
     	   details such as the device-kind later. *)

  let vdi_attach_path vbd = Printf.sprintf "/xapi/%s/private/vdis/%s" (fst vbd.id) (snd vbd.id)

  let attach_and_activate task xc xs frontend_domid vbd vdi =
    let attached_vdi = match vdi with
      | None ->
        (* XXX: do something better with CDROMs *)
        { domid = this_domid ~xs; attach_info = { Storage_interface.params=""; o_direct=true; o_direct_reason=""; xenstore_data=[]; } }
      | Some (Local path) ->
        { domid = this_domid ~xs; attach_info = { Storage_interface.params=path; o_direct=true; o_direct_reason=""; xenstore_data=[]; } }
      | Some (VDI path) ->
        let sr, vdi = Storage.get_disk_by_name task path in
        let dp = Storage.id_of (string_of_int frontend_domid) vbd.id in
        let vm = fst vbd.id in
        Storage.attach_and_activate ~xc ~xs task vm dp sr vdi (vbd.mode = ReadWrite) in
    xs.Xs.write (vdi_attach_path vbd) (attached_vdi |> rpc_of_attached_vdi |> Jsonrpc.to_string);
    attached_vdi

  let frontend_domid_of_device device = device.Device_common.frontend.Device_common.domid

  let device_number_of_device d =
    Device_number.of_xenstore_key d.Device_common.frontend.Device_common.devid

  let active_path vm vbd = Printf.sprintf "/vm/%s/devices/vbd/%s" vm (snd vbd.Vbd.id)

  let set_active task vm vbd active =
    try
      set_active_device (active_path vm vbd) active
    with e ->
      debug "set_active %s.%s <- %b failed: %s" (fst vbd.Vbd.id) (snd vbd.Vbd.id) active (Printexc.to_string e)

  let get_active vm vbd =
    try
      with_xs (fun xs -> xs.Xs.read (active_path vm vbd)) = "1"
    with _ -> false

  let epoch_begin task vm disk persistent = match disk with
    | VDI path ->
      let sr, vdi = Storage.get_disk_by_name task path in
      Storage.epoch_begin task sr vdi persistent
    | _ -> ()

  let epoch_end task vm disk = match disk with
    | VDI path ->
      let sr, vdi = Storage.get_disk_by_name task path in
      Storage.epoch_end task sr vdi
    | _ -> ()

  let _backend_kind = "backend-kind"

  let device_kind_of ~xs vbd =
    (* If the user has provided an override then use that *)
    if List.mem_assoc _backend_kind vbd.extra_backend_keys
    then Device_common.kind_of_string (List.assoc _backend_kind vbd.extra_backend_keys)
    else match (try Some(xs.Xs.read (vdi_attach_path vbd) |> Jsonrpc.of_string |> attached_vdi_of_rpc) with _ -> None) with
      | None ->
        (* An empty VBD has to be a CDROM: anything will do *)
        Device_common.Vbd !Xenopsd.default_vbd_backend_kind
      | Some vdi ->
        let xenstore_data = vdi.attach_info.Storage_interface.xenstore_data in
        (* Use the storage manager's preference *)
        if List.mem_assoc _backend_kind xenstore_data
        then Device_common.kind_of_string (List.assoc _backend_kind xenstore_data)
        else Device_common.Vbd !Xenopsd.default_vbd_backend_kind

  let vdi_path_of_device ~xs device = Device_common.backend_path_of_device ~xs device ^ "/vdi"

  let plug task vm vbd =
    (* If the vbd isn't listed as "active" then we don't automatically plug this one in *)
    if not(get_active vm vbd)
    then debug "VBD %s.%s is not active: not plugging into VM" (fst vbd.Vbd.id) (snd vbd.Vbd.id)
    else on_frontend
        (fun xc xs frontend_domid domain_type ->
           if vbd.backend = None && domain_type <> Vm.Domain_HVM
           then info "VM = %s; an empty CDROM drive on PV and PVinPVH guests is simulated by unplugging the whole drive" vm
           else begin
             let vdi = attach_and_activate task xc xs frontend_domid vbd vbd.backend in

             let extra_backend_keys = List.fold_left (fun acc (k,v) ->
                 let k = "sm-data/" ^ k in
                 (k,v)::(List.remove_assoc k acc)) vbd.extra_backend_keys vdi.attach_info.Storage_interface.xenstore_data in

             let kind = device_kind_of ~xs vbd in

             (* Remember the VBD id with the device *)
             let vbd_id = _device_id kind, id_of vbd in
             (* Remember the VDI with the device (for later deactivation) *)
             let vdi_id = _vdi_id, vbd.backend |> rpc_of_backend |> Jsonrpc.to_string in
             let dp_id = _dp_id, Storage.id_of (string_of_int frontend_domid) vbd.Vbd.id in
             let x = {
               Device.Vbd.mode = (match vbd.mode with
                   | ReadOnly -> Device.Vbd.ReadOnly
                   | ReadWrite -> Device.Vbd.ReadWrite
                 );
               device_number = vbd.position;
               phystype = Device.Vbd.Phys;
               params = vdi.attach_info.Storage_interface.params;
               dev_type = (match vbd.ty with
                   | CDROM -> Device.Vbd.CDROM
                   | Disk -> Device.Vbd.Disk
                   | Floppy -> Device.Vbd.Floppy
                 );
               unpluggable = vbd.unpluggable;
               protocol = None;
               kind;
               extra_backend_keys;
               extra_private_keys = dp_id :: vdi_id :: vbd_id :: vbd.extra_private_keys;
               backend_domid = vdi.domid;
             } in
             let device =
               Xenops_task.with_subtask task (Printf.sprintf "Vbd.add %s" (id_of vbd))
                 (fun () -> Device.Vbd.add task ~xc ~xs ~hvm:(domain_type = Vm.Domain_HVM) x frontend_domid) in

             (* We store away the disk so we can implement VBD.stat *)
             Opt.iter (fun disk -> xs.Xs.write (vdi_path_of_device ~xs device) (disk |> rpc_of_disk |> Jsonrpc.to_string)) vbd.backend;

             (* NB now the frontend position has been resolved *)
             let open Device_common in
             let device_number = device.frontend.devid |> Device_number.of_xenstore_key in

             (* If qemu is in a different domain to storage, attach disks to it *)
             let qemu_domid = Opt.default (this_domid ~xs) (get_stubdom ~xs frontend_domid) in
             let qemu_frontend = match Device_number.spec device_number with
               | Device_number.Ide, n, _ when n < 4 ->
                 begin match vbd.Vbd.backend with
                   | None -> None
                   | Some _ ->
                     let bd = create_vbd_frontend ~xc ~xs task qemu_domid vdi in
                     let index = Device_number.to_disk_number device_number in
                     Some (index, bd)
                 end
               | _, _, _ -> None in
             (* Remember what we've just done *)
             Mutex.execute dB_m (fun () ->
                 (* Dom0 doesn't have a vm_t - we don't need this currently, but when we have storage driver domains,
                    					   we will. Also this causes the SMRT tests to fail, as they demand the loopback VBDs *)
                 let vm_t = DB.read_exn vm in
                 Opt.iter (fun q ->
                     let non_persistent = { vm_t.VmExtra.non_persistent with
                                            VmExtra.qemu_vbds = (vbd.Vbd.id, q) :: vm_t.VmExtra.non_persistent.VmExtra.qemu_vbds} in
                     DB.write vm { vm_t with VmExtra.non_persistent = non_persistent }
                   ) qemu_frontend
               )
           end
        ) Newest vm

  let unplug task vm vbd force =
    with_xc_and_xs
      (fun xc xs ->
         try
           (* On destroying the datapath:
              					   1. if the device has already been shutdown and deactivated (as in suspend) we
              					      must call DP.destroy here to avoid leaks
              					   2. if the device is successfully shutdown here then we must call DP.destroy
              					      because no-one else will
              					   3. if the device shutdown is rejected then we should leave the DP alone and
              					      rely on the event thread calling us again later.
              					*)
           let domid = domid_of_uuid ~xc ~xs Oldest (uuid_of_string vm) in
           (* If the device is gone then we don't need to shut it down but we do need
              					   to free any storage resources. *)
           let device =
             try
               Some (device_by_id xc xs vm (device_kind_of ~xs vbd) Oldest (id_of vbd))
             with
             | (Does_not_exist(_,_)) ->
               debug "VM = %s; VBD = %s; Ignoring missing domain" vm (id_of vbd);
               None
             | Device_not_connected ->
               debug "VM = %s; VBD = %s; Ignoring missing device" vm (id_of vbd);
               None in
           let backend = match device with
             | None -> None
             | Some dv -> Device.Generic.get_private_key ~xs dv _vdi_id |> Jsonrpc.of_string |> backend_of_rpc in
           Opt.iter
             (fun device ->
                if force && (not (Device.can_surprise_remove ~xs device))
                then debug
                    "VM = %s; VBD = %s; Device is not surprise-removable (ignoring and removing anyway)"
                    vm (id_of vbd); (* this happens on normal shutdown too *)
                (* Case (1): success; Case (2): success; Case (3): an exception is thrown *)
                Xenops_task.with_subtask task (Printf.sprintf "Vbd.clean_shutdown %s" (id_of vbd))
                  (fun () -> (if force then Device.hard_shutdown else Device.clean_shutdown) task ~xs device);
             ) device;
           (* We now have a shutdown device but an active DP: we should destroy the DP if the backend is of type VDI *)
           finally
             (fun () ->
                Opt.iter
                  (fun device ->
                     Xenops_task.with_subtask task (Printf.sprintf "Vbd.release %s" (id_of vbd))
                       (fun () -> Device.Vbd.release task ~xc ~xs device);
                  ) device;
                (* If we have a qemu frontend, detach this too. *)
                Mutex.execute dB_m (fun () ->
                    let vm_t = DB.read vm in
                    Opt.iter (fun vm_t ->
                        let non_persistent = vm_t.VmExtra.non_persistent in
                        if List.mem_assoc vbd.Vbd.id non_persistent.VmExtra.qemu_vbds then begin
                          let _, qemu_vbd = List.assoc vbd.Vbd.id non_persistent.VmExtra.qemu_vbds in
                          (* destroy_vbd_frontend ignores 'refusing to close' transients' *)
                          destroy_vbd_frontend ~xc ~xs task qemu_vbd;
                          let non_persistent = { non_persistent with
                                                 VmExtra.qemu_vbds = List.remove_assoc vbd.Vbd.id non_persistent.VmExtra.qemu_vbds } in
                          DB.write vm { vm_t with VmExtra.non_persistent = non_persistent }
                        end) vm_t
                  )
             )
             (fun () ->
                match domid, backend with
                | Some x, None
                | Some x, Some (VDI _)
                  -> Storage.dp_destroy task (Storage.id_of (string_of_int x) vbd.Vbd.id)
                | _ -> ()
             )
         with
         | Device_common.Device_error(_, s) ->
           debug "Caught Device_error: %s" s;
           raise (Device_detach_rejected("VBD", id_of vbd, s))
      )

  let insert task vm vbd disk =
    on_frontend
      (fun xc xs frontend_domid domain_type ->
         if domain_type <> Vm.Domain_HVM
         then plug task vm { vbd with backend = Some disk }
         else begin
           let (device: Device_common.device) = device_by_id xc xs vm (device_kind_of ~xs vbd) Newest (id_of vbd) in
           let vdi = attach_and_activate task xc xs frontend_domid vbd (Some disk) in
           let phystype = Device.Vbd.Phys in
           (* We store away the disk so we can implement VBD.stat *)
           xs.Xs.write (vdi_path_of_device ~xs device) (disk |> rpc_of_disk |> Jsonrpc.to_string);
           Device.Vbd.media_insert ~xs ~dm:(dm_of ~vm) ~phystype ~params:vdi.attach_info.Storage_interface.params device;
           Device_common.add_backend_keys ~xs device "sm-data" vdi.attach_info.Storage_interface.xenstore_data
         end
      ) Newest vm

  let eject task vm vbd =
    on_frontend
      (fun xc xs frontend_domid _ ->
         let (device: Device_common.device) = device_by_id xc xs vm (device_kind_of ~xs vbd) Oldest (id_of vbd) in
         Device.Vbd.media_eject ~xs ~dm:(dm_of ~vm) device;
         safe_rm xs (vdi_path_of_device ~xs device);
         safe_rm xs (Device_common.backend_path_of_device ~xs device ^ "/sm-data");
         Storage.dp_destroy task (Storage.id_of (string_of_int (frontend_domid_of_device device)) vbd.Vbd.id)
      ) Oldest vm

  let ionice qos pid =
    try
      run !Xc_resources.ionice (Ionice.set_args qos pid) |> ignore_string
    with e ->
      error "Ionice failed on pid %d: %s" pid (Printexc.to_string e)

  let set_qos task vm vbd =
    with_xc_and_xs
      (fun xc xs ->
         Opt.iter (function
             | Ionice qos ->
               try
                 let (device: Device_common.device) = device_by_id xc xs vm (device_kind_of ~xs vbd) Newest (id_of vbd) in
                 let path = Device_common.kthread_pid_path_of_device ~xs device in
                 let kthread_pid = xs.Xs.read path |> int_of_string in
                 ionice qos kthread_pid
               with
               | Xs_protocol.Enoent _ ->
                 (* This means the kthread-pid hasn't been written yet. We'll be called back later. *)
                 ()
               | e ->
                 error "Failed to ionice kthread-pid: %s" (Printexc.to_string e)
           ) vbd.Vbd.qos
      )

  let get_qos xc xs vm vbd device =
    try
      let path = Device_common.kthread_pid_path_of_device ~xs device in
      let kthread_pid = xs.Xs.read path |> int_of_string in
      let i = run !Xc_resources.ionice (Ionice.get_args kthread_pid) |> Ionice.parse_result_exn in
      Opt.map (fun i -> Ionice i) i
    with
    | Ionice.Parse_failed x ->
      warn "Failed to parse ionice result: %s" x;
      None
    | _ ->
      None

  let string_of_qos = function
    | None -> "None"
    | Some x -> x |> Vbd.rpc_of_qos |> Jsonrpc.to_string

  let get_state vm vbd =
    with_xc_and_xs
      (fun xc xs ->
         try
           let (device: Device_common.device) = device_by_id xc xs vm (device_kind_of ~xs vbd) Newest (id_of vbd) in
           let qos_target = get_qos xc xs vm vbd device in

           let backend_present =
             if Device.Vbd.media_is_ejected ~xs device
             then None
             else Some (vdi_path_of_device ~xs device |> xs.Xs.read |> Jsonrpc.of_string |> disk_of_rpc) in
           {
             Vbd.active = true;
             plugged = true;
             backend_present;
             qos_target = qos_target
           }
         with
         | (Does_not_exist(_, _))
         | Device_not_connected ->
           { unplugged_vbd with
             Vbd.active = get_active vm vbd
           }
      )

  let get_device_action_request vm vbd =
    with_xc_and_xs
      (fun xc xs ->
         try
           let (device: Device_common.device) = device_by_id xc xs vm (device_kind_of ~xs vbd) Newest (id_of vbd) in
           if Hotplug.device_is_online ~xs device
           then begin
             let qos_target = get_qos xc xs vm vbd device in
             if qos_target <> vbd.Vbd.qos then begin
               debug "VM = %s; VBD = %s; VBD_set_qos needed, current = %s; target = %s" vm (id_of vbd) (string_of_qos qos_target) (string_of_qos vbd.Vbd.qos);
               Some Needs_set_qos
             end else None
           end else begin
             debug "VM = %s; VBD = %s; VBD_unplug needed, device offline: %s" vm (id_of vbd) (Device_common.string_of_device device);
             Some Needs_unplug
           end
         with Device_not_connected ->
           debug "VM = %s; VBD = %s; Device_not_connected so no action required" vm (id_of vbd);
           None
      )
end

module VIF = struct
  open Vif

  let id_of vif = snd vif.id

  let backend_domid_of xc xs vif =
    match vif.backend with
    | Network.Local _ -> this_domid ~xs
    | Network.Remote (vm, _) ->
      begin match vm |> uuid_of_string |> domid_of_uuid ~xc ~xs Expect_only_one with
        | None -> raise (Does_not_exist ("domain", vm))
        | Some x -> x
      end

  let interfaces_of_vif domid id position =
    let mkif name = { Interface.Interface.vif = id; name = Printf.sprintf "%s%d.%d" name domid position; } in
    List.map mkif [ "tap"; "vif" ]

  let _locking_mode = "locking-mode"
  let _ipv4_allowed = "ipv4-allowed"
  let _ipv6_allowed = "ipv6-allowed"
  let _static_ip_setting = "static-ip-setting"

  let locking_mode_keys = [
    _locking_mode;
    _ipv4_allowed;
    _ipv6_allowed;
  ]

  let pvs_proxy_key_prefix = "pvs-"

  let xenstore_of_locking_mode = function
    | Locked { ipv4 = ipv4; ipv6 = ipv6 } -> [
        _locking_mode, "locked";
        _ipv4_allowed, String.concat "," ipv4;
        _ipv6_allowed, String.concat "," ipv6;
      ]
    | Unlocked -> [
        _locking_mode, "unlocked";
      ]
    | Disabled -> [
        _locking_mode, "disabled";
      ]

  let xenstore_of_static_ip_setting vif =
    let constant_setting = [
      "mac", vif.mac;
      "error-code", "0";
      "error-msg", "";
    ] in
    let ipv4_setting = match vif.ipv4_configuration with
      | Unspecified4 -> [ "enabled", "0" ]
      | Static4 (address :: _, gateway) ->
        let enabled = "enabled" , "1" in
        let address = "address", address in
        let gateway = match gateway with Some value -> ["gateway", value] | None -> [] in
        enabled :: address :: gateway
      | Static4 ([], _) -> raise (Internal_error "Static IPv4 configuration selected, but no address specified.")
    in
    let ipv6_setting = match vif.ipv6_configuration with
      | Unspecified6 -> [ "enabled6", "0" ]
      | Static6 (address6 :: _, gateway6) ->
        let enabled6 = "enabled6" , "1" in
        let address6 = "address6", address6 in
        let gateway6 = match gateway6 with Some value -> ["gateway6", value] | None -> [] in
        enabled6 :: address6 :: gateway6
      | Static6 ([], _) -> raise (Internal_error "Static IPv6 configuration selected, but no address specified.")
    in
    let settings = constant_setting @ ipv4_setting @ ipv6_setting in
    List.map (fun (k,v) -> Printf.sprintf "%s/%s" _static_ip_setting k, v) settings

  let disconnect_flag device disconnected =
    let path = Hotplug.vif_disconnect_path device in
    let flag = if disconnected then "1" else "0" in
    path, flag

  let xenstore_of_pvs_proxy proxy =
    match proxy with
    | None -> []
    | Some (site, servers, interface) ->
      let open Vif.PVS_proxy in
      let server_keys =
        List.mapi (fun i server ->
            let open Printf in
            [
              sprintf "pvs-server-%d-addresses" i, String.concat "," server.addresses;
              sprintf "pvs-server-%d-ports" i, sprintf "%d-%d" server.first_port server.last_port;
            ]
          ) servers
        |> List.flatten
      in
      ("pvs-site", site) ::
      ("pvs-interface", interface) ::
      ("pvs-server-num", string_of_int (List.length servers)) ::
      server_keys

  let active_path vm vif = Printf.sprintf "/vm/%s/devices/vif/%s" vm (snd vif.Vif.id)

  let set_active task vm vif active =
    try
      set_active_device (active_path vm vif) active
    with e ->
      debug "set_active %s.%s <- %b failed: %s" (fst vif.Vif.id) (snd vif.Vif.id) active (Printexc.to_string e)

  let get_active vm vif =
    try
      with_xs (fun xs -> xs.Xs.read (active_path vm vif)) = "1"
    with _ -> false

  let plug_exn task vm vif =
    let vm_t = DB.read_exn vm in
    (* If the vif isn't listed as "active" then we don't automatically plug this one in *)
    if not(get_active vm vif)
    then debug "VIF %s.%s is not active: not plugging into VM" (fst vif.Vif.id) (snd vif.Vif.id)
    else on_frontend
        (fun xc xs frontend_domid _ ->
           let backend_domid = backend_domid_of xc xs vif in
           (* Remember the VIF id with the device *)
           let id = _device_id Device_common.Vif, id_of vif in

           let setup_vif_rules = [ "setup-vif-rules", !Xc_resources.setup_vif_rules ] in
           let setup_pvs_proxy_rules = [ "setup-pvs-proxy-rules", !Xc_resources.setup_pvs_proxy_rules ] in
           let xenopsd_backend = [ "xenopsd-backend", "classic" ] in
           let locking_mode = xenstore_of_locking_mode vif.locking_mode in
           let static_ip_setting = xenstore_of_static_ip_setting vif in
           let pvs_proxy = xenstore_of_pvs_proxy vif.pvs_proxy in

           let interfaces = interfaces_of_vif frontend_domid vif.id vif.position in

           List.iter (fun interface ->
               Interface.DB.write interface.Interface.Interface.name interface) interfaces;

           Xenops_task.with_subtask task (Printf.sprintf "Vif.add %s" (id_of vif))
             (fun () ->
                let create frontend_domid =
                  Device.Vif.add ~xs ~devid:vif.position
                    ~netty:(match vif.backend with
                        | Network.Local x -> Netman.Vswitch x
                        | Network.Remote (_, x) -> Netman.Vswitch x)
                    ~mac:vif.mac ~carrier:(vif.carrier && (vif.locking_mode <> Xenops_interface.Vif.Disabled))
                    ~mtu:vif.mtu ~rate:vif.rate ~backend_domid
                    ~other_config:vif.other_config
                    ~extra_private_keys:(id :: vif.extra_private_keys @ locking_mode @ setup_vif_rules @
                                         setup_pvs_proxy_rules @ pvs_proxy @ xenopsd_backend)
                    ~extra_xenserver_keys:static_ip_setting
                    frontend_domid in
                let (_: Device_common.device) = create task frontend_domid in

                (* If qemu is in a different domain, then plug into it *)
                let me = this_domid ~xs in
                Opt.iter
                  (fun stubdom_domid ->
                     if vif.position < 4 && stubdom_domid <> me then begin
                       let device = create task stubdom_domid in
                       let q = vif.position, Device device in
                       let non_persistent = { vm_t.VmExtra.non_persistent with
                                              VmExtra.qemu_vifs = (vif.Vif.id, q) :: vm_t.VmExtra.non_persistent.VmExtra.qemu_vifs } in
                       DB.write vm { vm_t with VmExtra.non_persistent = non_persistent}
                     end
                  ) (get_stubdom ~xs frontend_domid)
             )
        ) Newest vm

  let plug task vm = plug_exn task vm

  let unplug task vm vif force =
    let vm_t = DB.read vm in
    with_xc_and_xs
      (fun xc xs ->
         try
           (* If the device is gone then this is ok *)
           let device = device_by_id xc xs vm Device_common.Vif Oldest (id_of vif) in
           let destroy device =
             (* NB different from the VBD case to make the test pass for now *)
             Xenops_task.with_subtask task (Printf.sprintf "Vif.hard_shutdown %s" (id_of vif))
               (fun () -> (if force then Device.hard_shutdown else Device.clean_shutdown) task ~xs device);
             Xenops_task.with_subtask task (Printf.sprintf "Vif.release %s" (id_of vif))
               (fun () -> Device.Vif.release task ~xc ~xs device) in
           destroy device;

           Opt.iter (fun vm_t ->
               (* If we have a qemu frontend, detach this too. *)
               if List.mem_assoc vif.Vif.id vm_t.VmExtra.non_persistent.VmExtra.qemu_vifs then begin
                 match (List.assoc vif.Vif.id vm_t.VmExtra.non_persistent.VmExtra.qemu_vifs) with
                 | _, Device device ->
                   destroy device;
                   let non_persistent = { vm_t.VmExtra.non_persistent with
                                          VmExtra.qemu_vifs = List.remove_assoc vif.Vif.id vm_t.VmExtra.non_persistent.VmExtra.qemu_vifs } in
                   DB.write vm { vm_t with VmExtra.non_persistent = non_persistent }
                 | _, _ -> ()
               end;
             ) vm_t;

           let domid = device.Device_common.frontend.Device_common.domid in
           let interfaces = interfaces_of_vif domid vif.id vif.position in
           List.iter (fun interface ->
               Interface.DB.remove interface.Interface.Interface.name) interfaces
         with
         | (Does_not_exist(_,_)) ->
           debug "VM = %s; Ignoring missing domain" (id_of vif)
         | (Device_not_connected) ->
           debug "VM = %s; Ignoring missing device" (id_of vif)
      );
    ()

  let move task vm vif network =
    let vm_t = DB.read_exn vm in
    with_xc_and_xs
      (fun xc xs ->
         try
           (* If the device is gone then this is ok *)
           let device = device_by_id xc xs vm Device_common.Vif Oldest (id_of vif) in
           let bridge = match network with
             | Network.Local x -> x
             | Network.Remote (_, _) -> raise (Unimplemented("network driver domains")) in

           Device.Vif.move ~xs device bridge;

           (* If we have a qemu frontend, detach this too. *)
           let non_persistent = vm_t.VmExtra.non_persistent in
           if List.mem_assoc vif.Vif.id non_persistent.VmExtra.qemu_vifs then begin
             match (List.assoc vif.Vif.id non_persistent.VmExtra.qemu_vifs) with
             | _, Device device ->
               Device.Vif.move ~xs device bridge;
               let non_persistent = { non_persistent with
                                      VmExtra.qemu_vifs = List.remove_assoc vif.Vif.id non_persistent.VmExtra.qemu_vifs } in
               DB.write vm { vm_t with VmExtra.non_persistent = non_persistent }
             | _, _ -> ()
           end

         with
         | (Does_not_exist(_,_)) ->
           debug "VM = %s; Ignoring missing domain" (id_of vif)
         | (Device_not_connected) ->
           debug "VM = %s; Ignoring missing device" (id_of vif)
      );
    ()

  let set_carrier task vm vif carrier =
    with_xc_and_xs
      (fun xc xs ->
         try
           (* If the device is gone then this is ok *)
           let device = device_by_id xc xs vm Device_common.Vif Newest (id_of vif) in
           Device.Vif.set_carrier ~xs device carrier
         with
         | (Does_not_exist(_,_)) ->
           debug "VM = %s; Ignoring missing domain" (id_of vif)
         | (Device_not_connected) ->
           debug "VM = %s; Ignoring missing device" (id_of vif)
      )

  let set_locking_mode task vm vif mode =
    let open Device_common in
    with_xc_and_xs
      (fun xc xs ->
         (* If the device is gone then this is ok *)
         let device = device_by_id xc xs vm Vif Newest (id_of vif) in
         let path = Device_common.get_private_data_path_of_device device in
         (* Delete the old keys *)
         List.iter (fun x -> safe_rm xs (path ^ "/" ^ x)) locking_mode_keys;
         List.iter (fun (x, y) -> xs.Xs.write (path ^ "/" ^ x) y) (xenstore_of_locking_mode mode);
         let disconnected = not (vif.carrier && (mode <> Xenops_interface.Vif.Disabled)) in
         let disconnect_path, flag = disconnect_flag device disconnected in
         xs.Xs.write disconnect_path flag;

         let devid = string_of_int device.frontend.devid in
         let vif_interface_name = Printf.sprintf "vif%d.%s" device.frontend.domid devid in
         let tap_interface_name = Printf.sprintf "tap%d.%s" device.frontend.domid devid in
         ignore (run !Xc_resources.setup_vif_rules ["classic"; vif_interface_name; vm; devid; "filter"]);
         (* Update rules for the tap device if the VM has booted HVM with no PV drivers. *)
         let di = Xenctrl.domain_getinfo xc device.frontend.domid in
         if VM.get_domain_type ~xs di = Vm.Domain_HVM
         then ignore (run !Xc_resources.setup_vif_rules ["classic"; tap_interface_name; vm; devid; "filter"])
      )

  let set_ip_unspecified xs xenstore_path suffix =
    Xs.transaction xs (fun t ->
        let ip_setting_enabled = Printf.sprintf "%s/%s%s" xenstore_path "enabled" suffix in
        t.Xst.write ip_setting_enabled "0";

        let ip_setting_address = Printf.sprintf "%s/%s%s" xenstore_path "address" suffix in
        t.Xst.rm ip_setting_address;

        let ip_setting_gateway = Printf.sprintf "%s/%s%s" xenstore_path "gateway" suffix in
        t.Xst.rm ip_setting_gateway
      )

  let set_ip_static xs xenstore_path suffix address gateway =
    Xs.transaction xs (fun t ->
        let ip_setting_enabled = Printf.sprintf "%s/%s%s" xenstore_path "enabled" suffix in
        t.Xst.write ip_setting_enabled "1";

        let ip_setting_address = Printf.sprintf "%s/%s%s" xenstore_path "address" suffix in
        t.Xst.write ip_setting_address address;

        let ip_setting_gateway = Printf.sprintf "%s/%s%s" xenstore_path "gateway" suffix in
        match gateway with
        | None ->
          t.Xst.rm ip_setting_gateway
        | Some value ->
          debug "xenstore-write %s <- %s" ip_setting_gateway value;
          t.Xst.write ip_setting_gateway value
      )

  let set_ipv4_configuration task vm vif ipv4_configuration =
    let open Device_common in
    with_xc_and_xs
      (fun xc xs ->
         let device = device_by_id xc xs vm Vif Newest (id_of vif) in
         let xenstore_path =
           Printf.sprintf "%s/%s"
             (Device_common.extra_xenserver_path_of_device ~xs device)
             _static_ip_setting
         in
         match ipv4_configuration with
         | Unspecified4 ->
           set_ip_unspecified xs xenstore_path ""
         | Static4 (address :: _, gateway) ->
           set_ip_static xs xenstore_path "" address gateway
         | Static4 ([], _) ->
           raise (Internal_error "Static IPv4 configuration selected, but no address specified.")
      )

  let set_ipv6_configuration task vm vif ipv6_configuration =
    let open Device_common in
    with_xc_and_xs
      (fun xc xs ->
         let device = device_by_id xc xs vm Vif Newest (id_of vif) in
         let xenstore_path =
           Printf.sprintf "%s/%s"
             (Device_common.extra_xenserver_path_of_device ~xs device)
             _static_ip_setting
         in
         match ipv6_configuration with
         | Unspecified6 ->
           set_ip_unspecified xs xenstore_path "6"
         | Static6 (address :: _, gateway) ->
           set_ip_static xs xenstore_path "6" address gateway
         | Static6 ([], _) ->
           raise (Internal_error "Static IPv6 configuration selected, but no address specified.")
      )

  let set_pvs_proxy task vm vif proxy =
    let open Device_common in
    with_xc_and_xs
      (fun xc xs ->
         (* If the device is gone then this is ok *)
         let device = device_by_id xc xs vm Vif Newest (id_of vif) in
         let private_path = Device_common.get_private_data_path_of_device device in
         let hotplug_path = Hotplug.get_hotplug_path device in
         let setup action =
           let devid = string_of_int device.frontend.devid in
           let vif_interface_name = Printf.sprintf "vif%d.%s" device.frontend.domid devid in
           let tap_interface_name = Printf.sprintf "tap%d.%s" device.frontend.domid devid in
           let di = Xenctrl.domain_getinfo xc device.frontend.domid in
           ignore (run !Xc_resources.setup_pvs_proxy_rules [action; "vif"; vif_interface_name;
                                                            private_path; hotplug_path]);
           if VM.get_domain_type ~xs di = Vm.Domain_HVM then
             try
               ignore (run !Xc_resources.setup_pvs_proxy_rules [action; "tap"; tap_interface_name;
                                                                private_path; hotplug_path])
             with _ ->
               (* There won't be a tap device if the VM has PV drivers loaded. *)
               ()
         in
         if proxy = None then begin
           setup "remove";
           Xs.transaction xs (fun t ->
               let keys = t.Xs.directory private_path in
               List.iter (fun key ->
                   if String.startswith pvs_proxy_key_prefix key then
                     t.Xs.rm (Printf.sprintf "%s/%s" private_path key)
                 ) keys
             )
         end else begin
           Xs.transaction xs (fun t ->
               t.Xs.writev private_path (xenstore_of_pvs_proxy proxy)
             );
           setup "add"
         end
      )

  let get_state vm vif =
    with_xc_and_xs
      (fun xc xs ->
         try
           let (d: Device_common.device) = device_by_id xc xs vm Device_common.Vif Newest (id_of vif) in
           let path = Device_common.kthread_pid_path_of_device ~xs d in
           let kthread_pid = try xs.Xs.read path |> int_of_string with _ -> 0 in
           let pra_path = Hotplug.vif_pvs_rules_active_path_of_device ~xs d in
           let pvs_rules_active = try (ignore (xs.Xs.read pra_path); true) with _ -> false in
           (* We say the device is present unless it has been deleted
              					   from xenstore. The corrolary is that: only when the device
              					   is finally deleted from xenstore, can we remove bridges or
              					   switch configuration. *)
           let domid = d.Device_common.frontend.Device_common.domid in
           let device = "vif" ^ (string_of_int domid) ^ "." ^ (string_of_int vif.position) in
           {
             Vif.active = true;
             plugged = true;
             media_present = true;
             kthread_pid = kthread_pid;
             device = Some device;
             pvs_rules_active = pvs_rules_active;
           }
         with
         | (Does_not_exist(_,_))
         | Device_not_connected ->
           { unplugged_vif with
             Vif.active = get_active vm vif
           }
      )

  let get_device_action_request vm vif =
    with_xc_and_xs
      (fun xc xs ->
         try
           let (device: Device_common.device) = device_by_id xc xs vm Device_common.Vif Newest (id_of vif) in
           if Hotplug.device_is_online ~xs device
           then None
           else Some Needs_unplug
         with Device_not_connected ->
           None
      )

end

module UPDATES = struct
  let get last timeout = Updates.get "UPDATES.get" last timeout internal_updates
end

module IntMap = Map.Make(struct type t = int let compare = compare end)

module Actions = struct
  (* CA-76600: the rtc/timeoffset needs to be maintained over a migrate. *)
  let store_rtc_timeoffset vm timeoffset =
    Opt.iter
      (function { VmExtra.persistent; non_persistent } ->
       match persistent with
       | { VmExtra.ty = Some ( Vm.HVM hvm_info ) } ->
         let persistent = { persistent with VmExtra.ty = Some (Vm.HVM { hvm_info with Vm.timeoffset = timeoffset }) } in
         debug "VM = %s; rtc/timeoffset <- %s" vm timeoffset;
         DB.write vm { VmExtra.persistent; non_persistent }
       | _ -> ()
      ) (DB.read vm)

  let maybe_update_pv_drivers_detected ~xc ~xs domid path =
    let vm = get_uuid ~xc domid |> Uuidm.to_string in
    Opt.iter
      (function { VmExtra.persistent; non_persistent } ->
         if not non_persistent.VmExtra.pv_drivers_detected then begin
           (* If the new value for this device is 4 then PV drivers are present *)
           try
             let value = xs.Xs.read path in
             if value = "4" (* connected *) then begin
               let non_persistent = { non_persistent with VmExtra.pv_drivers_detected = true } in
               debug "VM = %s; found PV driver evidence on %s (value = %s)" vm path value;
               DB.write vm { VmExtra.persistent; non_persistent };
               Updates.add (Dynamic.Vm vm) internal_updates
             end
           with Xs_protocol.Enoent _ ->
             warn "Watch event on %s fired but couldn't read from it" path;
             () (* the path must have disappeared immediately after the watch fired. Let's treat this as if we never saw it. *)
         end
      ) (DB.read vm)

  let interesting_paths_for_domain domid uuid =
    let open Printf in [
      sprintf "/local/domain/%d/attr" domid;
      sprintf "/local/domain/%d/data/updated" domid;
      sprintf "/local/domain/%d/data/ts" domid;
      sprintf "/local/domain/%d/memory/target" domid;
      sprintf "/local/domain/%d/memory/uncooperative" domid;
      sprintf "/local/domain/%d/console/vnc-port" domid;
      sprintf "/local/domain/%d/console/tc-port" domid;
      Device.Qemu.pid_path_signal domid;
      sprintf "/local/domain/%d/control" domid;
      sprintf "/local/domain/%d/device" domid;
      sprintf "/local/domain/%d/rrd" domid;
      sprintf "/local/domain/%d/vm-data" domid;
      sprintf "/local/domain/%d/feature" domid;
      sprintf "/vm/%s/rtc/timeoffset" uuid;
    ]

  let watch_token domid = Printf.sprintf "xenopsd-xc:domain-%d" domid

  let watches_of_device device =
    let interesting_backend_keys = [
      "kthread-pid";
      "tapdisk-pid";
      "shutdown-done";
      "hotplug-status";
      "params";
      "state";
    ] in
    let open Device_common in
    let be = device.backend.domid in
    let fe = device.frontend.domid in
    let kind = string_of_kind device.backend.kind in
    let devid = device.frontend.devid in
    List.map (fun k -> Printf.sprintf "/local/domain/%d/backend/%s/%d/%d/%s" be kind fe devid k) interesting_backend_keys

  let unmanaged_domain domid id =
    domid > 0 && not (DB.exists id)

  let found_running_domain domid id =
    Updates.add (Dynamic.Vm id) internal_updates

  let device_watches = ref IntMap.empty

  let domain_appeared xc xs domid =
    device_watches := IntMap.add domid [] !device_watches

  let domain_disappeared xc xs domid =
    let token = watch_token domid in
    List.iter (fun d ->
        List.iter (Xenstore_watch.unwatch ~xs token) (watches_of_device d)
      ) (try IntMap.find domid !device_watches with Not_found -> []);
    device_watches := IntMap.remove domid !device_watches;

    (* Anyone blocked on a domain/device operation which won't happen because the domain
       		   just shutdown should be cancelled here. *)
    debug "Cancelling watches for: domid %d" domid;
    Cancel_utils.on_shutdown ~xs domid;
    (* Finally, discard any device caching for the domid destroyed *)
    DeviceCache.discard device_cache domid

  let qemu_disappeared di xc xs =
    match !Xenopsd.action_after_qemu_crash with
    | None -> ()
    | Some action -> begin
        debug "action-after-qemu-crash=%s" action;
        match action with
        | "poweroff" ->
          (* we do not expect a HVM guest to survive qemu disappearing, so kill the VM *)
          Domain.set_action_request ~xs di.Xenctrl.domid (Some "poweroff")
        | "pause" ->
          (* useful for debugging qemu *)
          Domain.pause ~xc di.Xenctrl.domid
        | _ -> ()
      end

  let add_device_watch xs device =
    let open Device_common in
    debug "Adding watches for: %s" (string_of_device device);
    let domid = device.frontend.domid in
    let token = watch_token domid in
    List.iter (Xenstore_watch.watch ~xs token) (watches_of_device device);
    device_watches := IntMap.add domid (device :: (IntMap.find domid !device_watches)) !device_watches

  let remove_device_watch xs device =
    let open Device_common in
    debug "Removing watches for: %s" (string_of_device device);
    let domid = device.frontend.domid in
    let current = IntMap.find domid !device_watches in
    let token = watch_token domid in
    List.iter (Xenstore_watch.unwatch ~xs token) (watches_of_device device);
    device_watches := IntMap.add domid (List.filter (fun x -> x <> device) current) !device_watches

  let watch_fired xc xs path domains watches =
    let look_for_different_devices domid =
      if not(Xenstore_watch.IntSet.mem domid watches)
      then debug "Ignoring frontend device watch on unmanaged domain: %d" domid
      else if not(IntMap.mem domid !device_watches)
      then warn "Xenstore watch fired, but no entry for domid %d in device watches list" domid
      else begin
        let devices = IntMap.find domid !device_watches in
        let devices' = Device_common.list_frontends ~xs domid in
        let old_devices = Stdext.Listext.List.set_difference devices devices' in
        let new_devices = Stdext.Listext.List.set_difference devices' devices in
        List.iter (add_device_watch xs) new_devices;
        List.iter (remove_device_watch xs) old_devices;
      end in

    let fire_event_on_vm domid =
      let d = int_of_string domid in
      let open Xenstore_watch in
      if not(IntMap.mem d domains)
      then debug "Ignoring watch on shutdown domain %d" d
      else
        let di = IntMap.find d domains in
        let open Xenctrl in
        let id = Uuidm.to_string (uuid_of_di di) in
        Updates.add (Dynamic.Vm id) internal_updates in

    let fire_event_on_device domid kind devid =
      let d = int_of_string domid in
      let open Xenstore_watch in
      if not(IntMap.mem d domains)
      then debug "Ignoring watch on shutdown domain %d" d
      else
        let di = IntMap.find d domains in
        let open Xenctrl in
        let id = Uuidm.to_string (uuid_of_di di) in
        let update = match kind with
          | "vbd" | "vbd3" ->
            let devid' = devid |> int_of_string |> Device_number.of_xenstore_key |> Device_number.to_linux_device in
            Some (Dynamic.Vbd (id, devid'))
          | "vif" -> Some (Dynamic.Vif (id, devid))
          | x ->
            debug "Unknown device kind: '%s'" x;
            None in
        Opt.iter (fun x -> Updates.add x internal_updates) update in

    let fire_event_on_qemu domid =
      let d = int_of_string domid in
      let open Xenstore_watch in
      if not(IntMap.mem d domains)
      then debug "Ignoring qemu-pid-signal watch on shutdown domain %d" d
      else begin
        let signal = try Some (xs.Xs.read (Device.Qemu.pid_path_signal d)) with _ -> None in
        match signal with
        | None -> ()
        | Some signal ->
          debug "Received unexpected qemu-pid-signal %s for domid %d" signal d;
          let di = IntMap.find d domains in
          let id = Uuidm.to_string (uuid_of_di di) in
          qemu_disappeared di xc xs;
          Updates.add (Dynamic.Vm id) internal_updates
      end
    in

    let register_rrd_plugin ~domid ~name ~grant_refs ~protocol =
      debug
        "Registering RRD plugin: frontend_domid = %d, name = %s, refs = [%s]"
        domid name
        (List.map string_of_int grant_refs |> String.concat ";");
      let (_: float) = RRDD.Plugin.Interdomain.register
          ~uid:{
            Rrd_interface.name = name;
            frontend_domid = domid
          }
          ~info:{
            Rrd_interface.frequency = Rrd.Five_Seconds;
            shared_page_refs = grant_refs
          }
          ~protocol
      in ()
    in

    let deregister_rrd_plugin ~domid ~name =
      debug
        "Deregistering RRD plugin: frontend_domid = %d, name = %s"
        domid name;
      let uid = {Rrd_interface.name = name; frontend_domid = domid} in
      RRDD.Plugin.Interdomain.deregister ~uid
    in

    match List.filter (fun x -> x <> "") (Stdext.Xstringext.String.split '/' path) with
    | "local" :: "domain" :: domid :: "backend" :: kind :: frontend :: devid :: key ->
      debug "Watch on backend domid: %s kind: %s -> frontend domid: %s devid: %s" domid kind frontend devid;
      fire_event_on_device frontend kind devid;
      (* If this event was a state change then this might be the first time we see evidence of PV drivers *)
      if key = ["state"] then maybe_update_pv_drivers_detected ~xc ~xs (int_of_string frontend) path
    | "local" :: "domain" :: frontend :: "device" :: _ ->
      look_for_different_devices (int_of_string frontend)
    | "local" :: "domain" :: domid :: "rrd" :: name :: "ready" :: [] -> begin
        debug "Watch picked up an RRD plugin: domid = %s, name = %s" domid name;
        try
          let grant_refs_path =
            Printf.sprintf "/local/domain/%s/rrd/%s/grantrefs" domid name
          in
          let protocol_path =
            Printf.sprintf "/local/domain/%s/rrd/%s/protocol" domid name
          in
          let grant_refs = xs.Xs.read grant_refs_path
                           |> Stdext.Xstringext.String.split ','
                           |> List.map int_of_string
          in
          let protocol = Rpc.String (xs.Xs.read protocol_path)
                         |> Rrd_interface.plugin_protocol_of_rpc
          in
          register_rrd_plugin
            ~domid:(int_of_string domid) ~name ~grant_refs ~protocol
        with e ->
          debug
            "Failed to register RRD plugin: caught %s"
            (Printexc.to_string e)
      end
    | "local" :: "domain" :: domid :: "rrd" :: name :: "shutdown" :: [] ->
      let value =
        try Some (xs.Xs.read path)
        with Xs_protocol.Enoent _ -> None
      in
      if value = Some "true" then begin
        debug
          "RRD plugin has announced shutdown: domid = %s, name = %s"
          domid name;
        safe_rm xs (Printf.sprintf "local/domain/%s/rrd/%s" domid name);
        try deregister_rrd_plugin ~domid:(int_of_string domid) ~name
        with e ->
          debug
            "Failed to deregister RRD plugin: caught %s"
            (Printexc.to_string e)
      end
    | "local" :: "domain" :: domid :: "qemu-pid-signal" :: [] ->
      fire_event_on_qemu domid
    | "local" :: "domain" :: domid :: _ ->
      fire_event_on_vm domid
    | "vm" :: uuid :: "rtc" :: "timeoffset" :: [] ->
      let timeoffset = try Some (xs.Xs.read path) with _ -> None in
      Opt.iter
        (fun timeoffset ->
           (* Store the rtc/timeoffset for migrate *)
           store_rtc_timeoffset uuid timeoffset;
           (* Tell the higher-level toolstack about this too *)
           Updates.add (Dynamic.Vm uuid) internal_updates
        ) timeoffset
    | _  -> debug "Ignoring unexpected watch: %s" path
end

module Watcher = Xenstore_watch.WatchXenstore(Actions)

(* Here we analyse common startup errors in more detail and
   suggest the most likely fixes (e.g. switch to root, start missing
   service) *)

let look_for_forkexec () =
  try
    let _ = run "/bin/ls" [] in
    debug "fork/exec service is responding"
  with e ->
    error "The fork/exec service is not working properly. The raw error was: %s" (Printexc.to_string e);
    error "This is a fatal error because I will not be able to start any VMs.";
    error "Please start (or restart) the fork/exec service and try again.";
    exit 1

let look_for_xen () = match detect_hypervisor () with
  | Some (Xen (major, minor)) -> major, minor
  | Some (Other x) ->
    error "You are running a different hypervisor (%s)" x;
    error "Please check your bootloader configuration, reboot to xen and try again.";
    exit 1
  | None ->
    error "The file %s does not exist: you are not running xen." _sys_hypervisor_type;
    error "Please check your bootloader configuration, reboot to xen and try again.";
    exit 1

let look_for_xenctrl () =
  try
    let xc = Xenctrl.interface_open () in
    debug "xenctrl interface is available";
    Xenctrl.interface_close xc;
  with e ->
    error "I failed to open the low-level xen control interface (xenctrl)";
    error "The raw error was: %s" (Printexc.to_string e);
    if Unix.geteuid () = 0 then begin
      debug "You are running as root -- this is good.";
      error "Please check you have a matching hypervisor, xenctrl libraries and xenopsd.";
      error "If the problem persists then contact: <xen-api@lists.xen.org>";
      exit 1;
    end else begin
      error "You are not running as root.";
      error "Please switch to root and try again.";
      exit 1;
    end

let init () =
  look_for_forkexec ();

  let major, minor = look_for_xen () in

  look_for_xenctrl ();

  if major < "4" || (major = "4" && minor < "2") && !Xenopsd.run_hotplug_scripts then begin
    error "This is xen version %s.%s. On all versions < 4.1 we must use hotplug/udev scripts" major minor;
    error "To fix this error either upgrade xen or set run_hotplug_scripts=false in xenopsd.conf";
    error "Setting run_hotplug_scripts to false so we can continue: this may cause device timeouts.";
    Xenopsd.run_hotplug_scripts := false
  end;

  if !Xenopsd.run_hotplug_scripts then begin
    with_xs
      (fun xs ->
         xs.Xs.write disable_udev_path "1";
         info "Written %s to disable the hotplug/udev scripts" disable_udev_path;
      )
  end;
  (* XXX: is this completely redundant now? The Citrix PV drivers don't need this any more *)
  (* Special XS entry looked for by the XenSource PV drivers (see xenagentd.hg:src/xad.c) *)
  let xe_key = "/mh/XenSource-TM_XenEnterprise-TM" in
  let xe_val = "XenSource(TM) and XenEnterprise(TM) are registered trademarks of XenSource Inc." in

  with_xs
    (fun xs ->
       xs.Xs.write xe_key xe_val;
       xs.Xs.setperms xe_key { Xs_protocol.ACL.owner = 0; other = Xs_protocol.ACL.READ; acl = [] }
    );

  Device.Backend.init();
  debug "xenstore is responding to requests";
  let () = Watcher.create_watcher_thread () in
  ()

module DEBUG = struct
  let trigger cmd args = match cmd, args with
    | "reboot", [ k ] ->
      let uuid = uuid_of_string k in
      with_xc_and_xs
        (fun xc xs ->
           match di_of_uuid ~xc ~xs Newest uuid with
           | None -> raise (Does_not_exist("domain", k))
           | Some di ->
             Xenctrl.domain_shutdown xc di.Xenctrl.domid Xenctrl.Reboot
        )
    | _ ->
      debug "DEBUG.trigger cmd=%s Unimplemented" cmd;
      raise (Unimplemented(cmd))
end<|MERGE_RESOLUTION|>--- conflicted
+++ resolved
@@ -73,7 +73,7 @@
 type qemu_frontend =
   | Name of string (* block device path or bridge name *)
   | Device of Device_common.device
-[@@deriving rpc]
+  [@@deriving rpc]
 
 type attached_vdi = {
   domid: int;
@@ -747,20 +747,12 @@
 
   let will_be_hvm vm = match vm.ty with HVM _ -> true | _ -> false
 
-<<<<<<< HEAD
   let profile_of ~vm = if will_be_hvm vm
     then Some (choose_qemu_dm vm.Xenops_interface.Vm.platformdata)
     else None
 
   let dm_of ~vm = dm_of vm.Vm.id
 
-  let compute_overhead domain =
-    let static_max_mib = Memory.mib_of_bytes_used domain.VmExtra.memory_static_max in
-    let memory_overhead_mib =
-      (if domain.VmExtra.create_info.Domain.hvm then Memory.HVM.overhead_mib else Memory.Linux.overhead_mib)
-        static_max_mib domain.VmExtra.vcpu_max domain.VmExtra.shadow_multiplier in
-    Memory.bytes_of_mib memory_overhead_mib
-=======
   let compute_overhead persistent non_persistent =
     let open VmExtra in
     let static_max_mib = Memory.mib_of_bytes_used non_persistent.memory_static_max in
@@ -773,7 +765,6 @@
     in
     model static_max_mib non_persistent.vcpu_max non_persistent.shadow_multiplier |>
     Memory.bytes_of_mib
->>>>>>> b8c6dfc0
 
   let shutdown_reason = function
     | Reboot -> Domain.Reboot
@@ -1678,11 +1669,7 @@
               in
               let xenguest_path = choose_xenguest vm.Vm.platformdata in
               let emu_manager_path = choose_emu_manager vm.Vm.platformdata in
-<<<<<<< HEAD
-              Domain.suspend task ~xc ~xs ~hvm ~dm:(dm_of ~vm) ~progress_callback ~qemu_domid ~xenguest_path ~emu_manager_path vm_str domid fd vgpu_fd flags'
-=======
-              Domain.suspend task ~xc ~xs ~domain_type ~progress_callback ~qemu_domid ~xenguest_path ~emu_manager_path vm_str domid fd vgpu_fd flags'
->>>>>>> b8c6dfc0
+              Domain.suspend task ~xc ~xs ~domain_type ~dm:(dm_of ~vm) ~progress_callback ~qemu_domid ~xenguest_path ~emu_manager_path vm_str domid fd vgpu_fd flags'
                 (fun () ->
                    (* SCTX-2558: wait more for ballooning if needed *)
                    wait_ballooning task vm;
@@ -2991,32 +2978,32 @@
   let store_rtc_timeoffset vm timeoffset =
     Opt.iter
       (function { VmExtra.persistent; non_persistent } ->
-       match persistent with
-       | { VmExtra.ty = Some ( Vm.HVM hvm_info ) } ->
-         let persistent = { persistent with VmExtra.ty = Some (Vm.HVM { hvm_info with Vm.timeoffset = timeoffset }) } in
-         debug "VM = %s; rtc/timeoffset <- %s" vm timeoffset;
-         DB.write vm { VmExtra.persistent; non_persistent }
-       | _ -> ()
+      match persistent with
+      | { VmExtra.ty = Some ( Vm.HVM hvm_info ) } ->
+        let persistent = { persistent with VmExtra.ty = Some (Vm.HVM { hvm_info with Vm.timeoffset = timeoffset }) } in
+        debug "VM = %s; rtc/timeoffset <- %s" vm timeoffset;
+        DB.write vm { VmExtra.persistent; non_persistent }
+      | _ -> ()
       ) (DB.read vm)
 
   let maybe_update_pv_drivers_detected ~xc ~xs domid path =
     let vm = get_uuid ~xc domid |> Uuidm.to_string in
     Opt.iter
       (function { VmExtra.persistent; non_persistent } ->
-         if not non_persistent.VmExtra.pv_drivers_detected then begin
-           (* If the new value for this device is 4 then PV drivers are present *)
-           try
-             let value = xs.Xs.read path in
-             if value = "4" (* connected *) then begin
-               let non_persistent = { non_persistent with VmExtra.pv_drivers_detected = true } in
-               debug "VM = %s; found PV driver evidence on %s (value = %s)" vm path value;
-               DB.write vm { VmExtra.persistent; non_persistent };
-               Updates.add (Dynamic.Vm vm) internal_updates
-             end
-           with Xs_protocol.Enoent _ ->
-             warn "Watch event on %s fired but couldn't read from it" path;
-             () (* the path must have disappeared immediately after the watch fired. Let's treat this as if we never saw it. *)
-         end
+        if not non_persistent.VmExtra.pv_drivers_detected then begin
+          (* If the new value for this device is 4 then PV drivers are present *)
+          try
+            let value = xs.Xs.read path in
+            if value = "4" (* connected *) then begin
+              let non_persistent = { non_persistent with VmExtra.pv_drivers_detected = true } in
+              debug "VM = %s; found PV driver evidence on %s (value = %s)" vm path value;
+              DB.write vm { VmExtra.persistent; non_persistent };
+              Updates.add (Dynamic.Vm vm) internal_updates
+            end
+          with Xs_protocol.Enoent _ ->
+            warn "Watch event on %s fired but couldn't read from it" path;
+            () (* the path must have disappeared immediately after the watch fired. Let's treat this as if we never saw it. *)
+        end
       ) (DB.read vm)
 
   let interesting_paths_for_domain domid uuid =
