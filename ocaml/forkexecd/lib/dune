(library
 (name forkexec)
 (public_name forkexec)
 (wrapped false)
 (libraries
   astring
   fd-send-recv
   rpclib.core
   rpclib.json
   uuid
   xapi-backtrace
   xapi-log
   xapi-stdext-pervasives
   xapi-stdext-unix
<<<<<<< HEAD
   rpclib.xml
=======
   xapi-tracing
>>>>>>> 51e3159e
 )
 (preprocess
  (pps ppx_deriving_rpc)))<|MERGE_RESOLUTION|>--- conflicted
+++ resolved
@@ -7,16 +7,13 @@
    fd-send-recv
    rpclib.core
    rpclib.json
+   rpclib.xml
    uuid
    xapi-backtrace
    xapi-log
    xapi-stdext-pervasives
    xapi-stdext-unix
-<<<<<<< HEAD
-   rpclib.xml
-=======
    xapi-tracing
->>>>>>> 51e3159e
  )
  (preprocess
   (pps ppx_deriving_rpc)))