--- conflicted
+++ resolved
@@ -6696,8 +6696,6 @@
 	~allowed_roles:_R_POOL_ADMIN
 	()
 
-<<<<<<< HEAD
-=======
 let pool_add_to_guest_agent_config = call
 	~name:"add_to_guest_agent_config"
 	~in_product_since:rel_dundee
@@ -6721,7 +6719,6 @@
 	~allowed_roles:_R_POOL_ADMIN
 	()
 
->>>>>>> 588d2d73
 (** A pool class *)
 let pool =
 	create_obj
@@ -6791,11 +6788,8 @@
 			; pool_enable_ssl_legacy
 			; pool_disable_ssl_legacy
 			; pool_has_extension
-<<<<<<< HEAD
-=======
 			; pool_add_to_guest_agent_config
 			; pool_remove_from_guest_agent_config
->>>>>>> 588d2d73
 			]
 		~contents:
 			([uid ~in_oss_since:None _pool] @
