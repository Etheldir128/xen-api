(library
  (name xapi_datamodel)
  (public_name xapi-datamodel)
  (modules datamodel datamodel_common datamodel_utils datamodel_types
    datamodel_errors datamodel_roles datamodel_vm datamodel_host
    datamodel_pool datamodel_cluster datamodel_cluster_host dm_api escaping
    datamodel_values datamodel_schema datamodel_certificate
<<<<<<< HEAD
    datamodel_diagnostics datamodel_repository datamodel_lifecycle
    datamodel_vtpm)
  (flags (:standard -warn-error +a-3-4-6-9-27-28-29))
=======
    datamodel_diagnostics datamodel_repository datamodel_lifecycle)
>>>>>>> 997a7d8d
  (libraries
    ppx_sexp_conv.runtime-lib
    rpclib.core
    sexplib0
    sexpr
    threads
    xapi-backtrace
    xapi-consts
    xapi-database
    xapi-stdext-date
    xapi-stdext-std
    xapi-stdext-unix
  )
  (wrapped false)
  (preprocess (pps ppx_deriving_rpc))
)

(executable
  (modes byte exe)
  (name datamodel_main)
  (modules datamodel_main dot_backend dtd_backend markdown_backend)
  (libraries
    xapi-datamodel
  )
)

(test
  (name schematest)
  (modules schematest)
  (libraries
    xapi_datamodel
  )
  (package xapi-datamodel)
)

(executable
  (modes byte exe)
  (name gen_lifecycle)
  (modules gen_lifecycle)
  (libraries
    xapi-datamodel
    xapi_version
  )
)<|MERGE_RESOLUTION|>--- conflicted
+++ resolved
@@ -5,13 +5,8 @@
     datamodel_errors datamodel_roles datamodel_vm datamodel_host
     datamodel_pool datamodel_cluster datamodel_cluster_host dm_api escaping
     datamodel_values datamodel_schema datamodel_certificate
-<<<<<<< HEAD
     datamodel_diagnostics datamodel_repository datamodel_lifecycle
     datamodel_vtpm)
-  (flags (:standard -warn-error +a-3-4-6-9-27-28-29))
-=======
-    datamodel_diagnostics datamodel_repository datamodel_lifecycle)
->>>>>>> 997a7d8d
   (libraries
     ppx_sexp_conv.runtime-lib
     rpclib.core
