let hash x = Digest.string x |> Digest.to_hex

(* BEWARE: if this changes, check that schema has been bumped accordingly in
   ocaml/idl/datamodel_common.ml, usually schema_minor_vsn *)

<<<<<<< HEAD
let last_known_schema_hash = "3c1df18f8689991ea40842e8f60cc0c6"
=======
let last_known_schema_hash = "458f20f5270a5615c7ee92be8a383172"
>>>>>>> a49d761d

let current_schema_hash : string =
  let open Datamodel_types in
  let hash_of_obj x =
    List.map rpc_of_content x.contents
    |> List.map Jsonrpc.to_string
    |> String.concat ""
    |> hash
  in
  Datamodel.all_system |> List.map hash_of_obj |> String.concat ":" |> hash

let () =
  if last_known_schema_hash <> current_schema_hash then (
    Printf.eprintf
      {|
New schema hash ('%s') doesn't match the last known one. Please bump the
datamodel schema versions if necessary, and update 'last_known_schema_hash'
in file %s.
|}
      current_schema_hash __FILE__ ;
    exit 1
  )<|MERGE_RESOLUTION|>--- conflicted
+++ resolved
@@ -3,11 +3,7 @@
 (* BEWARE: if this changes, check that schema has been bumped accordingly in
    ocaml/idl/datamodel_common.ml, usually schema_minor_vsn *)
 
-<<<<<<< HEAD
-let last_known_schema_hash = "3c1df18f8689991ea40842e8f60cc0c6"
-=======
 let last_known_schema_hash = "458f20f5270a5615c7ee92be8a383172"
->>>>>>> a49d761d
 
 let current_schema_hash : string =
   let open Datamodel_types in
