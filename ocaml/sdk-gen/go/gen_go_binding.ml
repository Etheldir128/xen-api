(* Copyright (c) Cloud Software Group, Inc.

   This program is free software; you can redistribute it and/or modify
   it under the terms of the GNU Lesser General Public License as published
   by the Free Software Foundation; version 2.1 only. with the special
   exception on linking described in file LICENSE.

   This program is distributed in the hope that it will be useful,
   but WITHOUT ANY WARRANTY; without even the implied warranty of
   MERCHANTABILITY or FITNESS FOR A PARTICULAR PURPOSE.  See the
   GNU Lesser General Public License for more details.
*)

open CommonFunctions
open Gen_go_helper

let render_enums enums destdir =
  let header =
    render_template "FileHeader.mustache"
      (`O [("modules", `Null)])
      ~newline:true ()
  in
  let enums = render_template "Enum.mustache" enums () |> String.trim in
  let rendered = header ^ enums ^ "\n" in
  generate_file ~rendered ~destdir ~output_file:"enums.go"

let render_api_versions destdir =
  let header_json =
    let name s = `O [("name", `String s); ("sname", `Null)] in
    `O
      [
        ( "modules"
        , `O
            [
              ("import", `Bool true)
            ; ("items", `A (List.map name ["errors"; "fmt"]))
            ]
        )
      ]
  in
  let rendered =
    let header =
      render_template "FileHeader.mustache" header_json ~newline:true ()
    in
    header
    ^ render_template "APIVersions.mustache" CommonFunctions.json_releases
        ~newline:true ()
  in
  generate_file ~rendered ~destdir ~output_file:"api_versions.go"

let render_api_messages_and_errors destdir =
  let obj =
    `O
      [
        ("api_errors", `A Json.api_errors)
      ; ("api_messages", `A Json.api_messages)
      ; ("modules", `Null)
      ]
  in
  let header = render_template "FileHeader.mustache" obj ~newline:true () in
  let error_rendered =
    header ^ render_template "APIErrors.mustache" obj ~newline:true ()
  in
  let messages_rendered =
    header ^ render_template "APIMessages.mustache" obj ~newline:true ()
  in
  generate_file ~rendered:error_rendered ~destdir ~output_file:"api_errors.go" ;
  generate_file ~rendered:messages_rendered ~destdir
    ~output_file:"api_messages.go"

let main destdir =
  render_api_versions destdir ;
  render_api_messages_and_errors destdir ;
  let enums = Json.all_enums objects in
  render_enums enums destdir ;
  let objects = Json.xenapi objects in
  List.iter
    (fun (name, obj) ->
      let header_rendered =
        render_template "FileHeader.mustache" obj ~newline:true ()
      in
      let options_rendered = render_template "Option.mustache" obj () in
      let record_rendered = render_template "Record.mustache" obj () in
<<<<<<< HEAD
      let methods_rendered =
        if name = "session" then
          render_template "SessionMethod.mustache" obj ()
        else
          render_template "Methods.mustache" obj ()
      in
      let rendered =
        let first_half = header_rendered ^ record_rendered in
        match methods_rendered with
        | "" ->
            first_half
        | _ ->
            first_half ^ "\n" ^ methods_rendered
      in
=======
      let rendered = header_rendered ^ options_rendered ^ record_rendered in
>>>>>>> d4b74fa5
      let output_file = name ^ ".go" in
      generate_file ~rendered ~destdir ~output_file
    )
    objects

let _ =
  let destdir = ref "." in
  Arg.parse
    [
      ( "--destdir"
      , Arg.Set_string destdir
      , "the destination directory for the generated files"
      )
    ]
    (fun x -> Printf.fprintf stderr "Ignoring unknown parameter: %s\n%!" x)
    "Generates Go SDK." ;
  let destdir = !destdir // "src" in
  Xapi_stdext_unix.Unixext.mkdir_rec destdir 0o755 ;
  main destdir<|MERGE_RESOLUTION|>--- conflicted
+++ resolved
@@ -81,7 +81,6 @@
       in
       let options_rendered = render_template "Option.mustache" obj () in
       let record_rendered = render_template "Record.mustache" obj () in
-<<<<<<< HEAD
       let methods_rendered =
         if name = "session" then
           render_template "SessionMethod.mustache" obj ()
@@ -89,16 +88,13 @@
           render_template "Methods.mustache" obj ()
       in
       let rendered =
-        let first_half = header_rendered ^ record_rendered in
+        let first_half = header_rendered ^ options_rendered ^ record_rendered in
         match methods_rendered with
         | "" ->
             first_half
         | _ ->
             first_half ^ "\n" ^ methods_rendered
       in
-=======
-      let rendered = header_rendered ^ options_rendered ^ record_rendered in
->>>>>>> d4b74fa5
       let output_file = name ^ ".go" in
       generate_file ~rendered ~destdir ~output_file
     )
