(*
 * Copyright (C) Citrix Systems Inc.
 *
 * This program is free software; you can redistribute it and/or modify
 * it under the terms of the GNU Lesser General Public License as published
 * by the Free Software Foundation; version 2.1 only. with the special
 * exception on linking described in file LICENSE.
 *
 * This program is distributed in the hope that it will be useful,
 * but WITHOUT ANY WARRANTY; without even the implied warranty of
 * MERCHANTABILITY or FITNESS FOR A PARTICULAR PURPOSE.  See the
 * GNU Lesser General Public License for more details.
 *)
module R = Rpc
module Plugin_client = Xapi_storage.Plugin.Plugin (Rpc_lwt.GenClient ())
module Volume_client = Xapi_storage.Control.Volume (Rpc_lwt.GenClient ())
module Sr_client = Xapi_storage.Control.Sr (Rpc_lwt.GenClient ())
module Datapath_client = Xapi_storage.Data.Datapath (Rpc_lwt.GenClient ())
open Private.Lib

let ( >>= ) = Lwt.bind

let ( let* ) = Lwt.bind

let ( >>| ) = Fun.flip Lwt.map

let ( >>>= ) = Lwt_result.bind

let return = Lwt_result.return

let fail = Lwt_result.fail

let ( // ) = Filename.concat

module Deferred = struct
  let errorf fmt =
    Printf.ksprintf (fun m -> Lwt.return (Base.Or_error.error_string m)) fmt

  let combine_errors lst = Lwt.all lst >>| Base.Or_error.combine_errors

  let try_with f = Lwt.try_bind f return fail
end

type config = {mutable use_observer: bool}

let config = {use_observer= false}

(** Functions for returning SMAPIv2 errors *)

(** Exception returned by fork_exec_rpc when the script invocation fails *)
exception Fork_exec_error of Storage_interface.Errors.error

let backend_error name args =
  let open Storage_interface in
  Errors.Backend_error (name, args)

let backend_backtrace_error name args backtrace =
  let open Storage_interface in
  match args with
  | ["Activated_on_another_host"; uuid] ->
      Errors.Activated_on_another_host uuid
  | _ ->
      let backtrace = Types.rpc_of_backtrace backtrace |> Jsonrpc.to_string in
      Errors.Backend_error_with_backtrace (name, backtrace :: args)

let missing_uri () =
  backend_error "MISSING_URI" ["Please include a URI in the device-config"]

(** return a unique 'domain' string for Dom0, so that we can plug disks
  multiple times (e.g. for copy).

  XAPI should give us a unique 'dp' (datapath) string, e.g. a UUID for storage migration,
  or vbd/domid/device.
  For regular guests keep the domain as passed by XAPI (an integer).
 *)
let domain_of ~dp ~vm =
  let vm = Storage_interface.Vm.string_of vm in
  match vm with
  | "0" ->
      (* SM tries to use this in filesystem paths, so cannot have /,
         and systemd might be a bit unhappy with - *)
      "u0-" ^ dp |> String.map (function '/' | '-' -> '_' | c -> c)
  | _ ->
      vm

(** Functions to wrap calls to the above client modules and convert their
    exceptions and errors into SMAPIv2 errors of type
    [Storage_interface.Exception.exnty]. The above client modules should only
    be used with these functions, otherwise the Fork_exec_error exception
    raised by fork_exec_rpc will not be caught and the main thread will fail. *)

(* fork_exec_rpc either raises a Fork_exec_error exception or
   returns a successful RPC response *)
let return_rpc typ result =
  Lwt.catch
    (fun () ->
      (* We need to delay the evaluation of [result] until now, because
         when fork_exec_rpc is called by GenClient.declare, it
         might immediately raise a Fork_exec_error *)
      Fun.flip Lwt.map
        (Rpc_lwt.T.get (result ()))
        (* In practice we'll always get a successful RPC response here (Ok),
           but we still have to transform the Error to make the types match: *)
        (Base.Result.map_error ~f:(fun err ->
             backend_error "SCRIPT_RETURNED_RPC_ERROR"
               [Rpcmarshal.marshal typ err |> R.to_string]
         )
        )
    )
    (function
      | Fork_exec_error err ->
          fail err
      | e ->
          let msg = ["Unexpected exception:" ^ Base.Exn.to_string e] in
          fail (backend_error "SCRIPT_FAILED" msg)
      )

let return_volume_rpc result =
  return_rpc Xapi_storage.Control.typ_of_exns result

let return_plugin_rpc result = return_rpc Xapi_storage.Common.typ_of_exnt result

let return_data_rpc result = return_rpc Xapi_storage.Common.typ_of_exnt result

(* Reporter taken from
   https://erratique.ch/software/logs/doc/Logs_lwt/index.html#report_ex
   under ISC License *)
let lwt_reporter () =
  let buf_fmt ~like =
    let b = Buffer.create 512 in
    ( Fmt.with_buffer ~like b
    , fun () ->
        let m = Buffer.contents b in
        Buffer.reset b ; m
    )
  in
  let app, app_flush = buf_fmt ~like:Fmt.stdout in
  let dst, dst_flush = buf_fmt ~like:Fmt.stderr in
  (* The default pretty-printer adds the binary name to the loglines, which
     results in appearing twice per logline, override it instead *)
  let pp_header =
    let pf = Format.fprintf in
    let pp_header ppf (l, h) =
      if l = Logs.App then
        match h with None -> () | Some h -> pf ppf "[%s] " h
      else
        match h with
        | None ->
            pf ppf "[%a] " Logs.pp_level l
        | Some h ->
            pf ppf "[%s] " h
    in
    pp_header
  in
  let reporter = Logs.format_reporter ~app ~dst ~pp_header () in
  let report src level ~over k msgf =
    let k () =
      let write () =
        match level with
        | Logs.App ->
            Lwt_io.write Lwt_io.stdout (app_flush ())
        | _ ->
            Lwt_io.write Lwt_io.stderr (dst_flush ())
      in
      let unblock () = over () |> Lwt.return in
      Lwt.finalize write unblock |> Lwt.ignore_result ;
      k ()
    in
    reporter.Logs.report src level ~over:(fun () -> ()) k msgf
  in
  {Logs.report}

let debug = Logs_lwt.debug

let info = Logs_lwt.info

let warn = Logs_lwt.warn

let error = Logs_lwt.err

let pvs_version = "3.0"

let supported_api_versions = [pvs_version; "5.0"]

let api_max = List.fold_left Base.String.max "" supported_api_versions

(** A function that changes the input to make it compatible with an older
    script *)
type compat_in = R.t -> R.t

(** A function that changes the output of an older script to make it
    compatible with the new interface and ensure it is unmarshalled without
    error. *)
type compat_out = R.t -> R.t

module Compat (V : sig
  val version : string option ref
end) : sig
  (** Module for making the inputs and outputs compatible with the old PVS
      version of the storage scripts. *)

  type device_config = (string * string) list

  val compat_out_volume : compat_out
  (** Add the missing [sharable] field to the Dict in [rpc], to ensure the
      volume in the output match the new volume record type and is successfully
      parsed by rpclib. *)

  val compat_out_volumes : compat_out
  (** Add the missing [sharable] field to the Dicts in [rpc], to ensure the
      volumes in the output match the new volume record type and are
      successfully parsed by rpclib. *)

  val sr_create :
       device_config
    -> ( device_config * compat_in * compat_out
       , Storage_interface.Errors.error
       )
       Lwt_result.t
  (** Compatiblity for the old PVS version of SR.create, which had signature
      [uri -> name -> desc -> config -> unit] *)

  val sr_attach :
    device_config -> (compat_in, Storage_interface.Errors.error) Lwt_result.t
  (** Compatiblity for the old PVS version of SR.attach, which had signature
      [uri -> sr (=string)] *)
end = struct
  type device_config = (string * string) list

  let with_pvs_version f rpc =
    match !V.version with
    | Some v when Base.String.(v = pvs_version) ->
        f rpc
    | _ ->
        rpc

  let add_param_to_input params =
    with_pvs_version (function
      (* Currently all parameters must be named. In this case, rpclib
         currently puts them into a Dict. *)
      | R.Dict d ->
          R.Dict (List.rev_append params d)
      | rpc ->
          rpc
      )

  let add_fields_to_dict fields = function
    | R.Dict d ->
        R.Dict (List.rev_append fields d)
    | rpc ->
        rpc

  let add_fields_to_record_output fields =
    with_pvs_version (function
      | R.Dict _ as d ->
          add_fields_to_dict fields d
      | rpc ->
          rpc
      )

  let add_fields_to_record_list_output fields =
    with_pvs_version (function
      | R.Enum l ->
          R.Enum (List.map (add_fields_to_dict fields) l)
      | rpc ->
          rpc
      )

  let compat_out_volume =
    add_fields_to_record_output [("sharable", R.Bool false)]

  let compat_out_volumes =
    add_fields_to_record_list_output [("sharable", R.Bool false)]

  (** Adds the uri parameter to the call from device_config when talking to the
      old PVS scripts *)
  let compat_uri device_config =
    match !V.version with
    | Some version when Base.String.(version = pvs_version) -> (
      match Base.List.Assoc.find ~equal:String.equal device_config "uri" with
      | None ->
          fail (missing_uri ())
      | Some uri ->
          return (add_param_to_input [("uri", R.String uri)])
    )
    | _ ->
        return Fun.id

  let sr_create device_config =
    compat_uri device_config >>>= fun compat_in ->
    let compat_out =
      match !V.version with
      | Some v when Base.String.(v = pvs_version) -> (
          function
          (* The PVS version will return nothing *)
          | R.Null ->
              Rpcmarshal.marshal Xapi_storage.Control.typ_of_configuration
                device_config
          | rpc ->
              rpc
        )
      | _ ->
          Fun.id
    in
    return (device_config, compat_in, compat_out)

  let sr_attach = compat_uri
end

let check_plugin_version_compatible query_result =
  let Xapi_storage.Plugin.{name; required_api_version; _} = query_result in
  ( if Base.String.(required_api_version <> api_max) then
      warn (fun m ->
          m
            "Using deprecated SMAPIv3 API version %s, latest is %s. Update \
             your %s plugin!"
            required_api_version api_max name
      )
    else
      Lwt.return_unit
  )
  >>= fun () ->
  if List.mem required_api_version supported_api_versions then
    return ()
  else
    let msg =
      Printf.sprintf "%s requires unknown SMAPI API version %s, supported: %s"
        name required_api_version
        (String.concat "," supported_api_versions)
    in
    fail (Storage_interface.Errors.No_storage_plugin_for_sr msg)

module RRD = struct
  open Message_switch_lwt.Protocol_lwt

  let ( >>|= ) m f =
    m >>= fun x ->
    Client.error_to_msg x
    |> Result.fold ~ok:f ~error:(function `Msg err -> failwith err)

  let switch_rpc queue_name string_of_call response_of_string call =
    Client.connect ~switch:queue_name () >>|= fun t ->
    Client.rpc ~t ~queue:queue_name ~body:(string_of_call call) () >>|= fun s ->
    Lwt.return (response_of_string s)

  let rpc =
    switch_rpc !Rrd_interface.queue_name Jsonrpc.string_of_call
      Jsonrpc.response_of_string

  module Client = Rrd_interface.RPC_API (Rpc_lwt.GenClient ())
end

let _nonpersistent = "NONPERSISTENT"

let _vdi_mirror_in = "VDI_MIRROR_IN"

let _clone_on_boot_key = "clone-on-boot"

let _vdi_type_key = "vdi-type"

let _vdi_content_id_key = "content_id"

let _sm_config_prefix_key = "_sm_config_"

let _snapshot_time_key = "snapshot_time"

let _is_a_snapshot_key = "is_a_snapshot"

let _snapshot_of_key = "snapshot_of"

module Script = struct
  (** We cache (lowercase script name -> original script name) mapping for the
      scripts in the root directory of every registered plugin. *)
  let name_mapping = Base.Hashtbl.create ~size:4 (module Base.String)

  let update_mapping ~script_dir =
    Sys.readdir script_dir >>= fun files ->
    (* If there are multiple files which map to the same lowercase string, we
       just take the first one, instead of failing *)
    let mapping =
      List.combine files files
      |> Base.Map.of_alist_reduce
           (module Base.String.Caseless)
           ~f:Base.String.min
    in
    return @@ Base.Hashtbl.set name_mapping ~key:script_dir ~data:mapping

  let path ~script_dir ~script_name =
    let find () =
      let cached_script_name =
        let ( let* ) = Option.bind in
        let* mapping = Base.Hashtbl.find name_mapping script_dir in
        Base.Map.find mapping script_name
      in
      let script_name = Option.value cached_script_name ~default:script_name in
      let path = script_dir // script_name in
      Sys.assert_is_executable path >>>= fun () -> return path
    in
    find () >>= function
    | Ok path ->
        return path
    | Error _ ->
        update_mapping ~script_dir >>>= fun () -> find ()
end

let observer_config_dir =
  let ( // ) = Filename.concat in
  let dir, component =
    Constants.(observer_config_dir, observer_component_smapi)
  in
  dir // component // "enabled"

(** Determine if SM API observation is enabled from the
    filesystem. Ordinarily, determining if a component is enabled
    would consist of querying the 'components' field of an observer
    from the xapi database. *)
let observer_is_component_enabled () =
  let is_enabled () =
    let is_config_file path = Filename.check_suffix path ".observer.conf" in
    let* files = Sys.readdir observer_config_dir in
    Lwt.return (List.exists is_config_file files)
  in
  let* result = Deferred.try_with is_enabled in
  Lwt.return (Option.value (Result.to_option result) ~default:false)

(** Call the script named after the RPC method in the [script_dir]
    directory. The arguments (not the whole JSON-RPC call) are passed as JSON
    to its stdin, and stdout is returned. In case of a non-zero exit code,
    stdout is treated as the error report.
    The rest of the parameters are for compatiblity with the old PVS scripts:
    - The PVS storage scripts are missing some calls. If [missing] is [Some
      value], this [value] will be returned in case the required script is missing.
    - If [compat_in] or [compat_out] are defined, they will convert the input to
      the script and the output from the script, respectively, to ensure that
      the script can understand the input and that rpclib can unmarshal its
      output.
    This function either returns a successful RPC response, or raises
    Fork_exec_error with a suitable SMAPIv2 error if the call failed. *)
let fork_exec_rpc :
       script_dir:string
    -> ?missing:R.t
    -> ?compat_in:compat_in
    -> ?compat_out:compat_out
    -> ?dbg:string
    -> R.call
    -> R.response Lwt.t =
 fun ~script_dir ?missing ?(compat_in = Fun.id) ?(compat_out = Fun.id) ?dbg ->
  let invoke_script call script_name :
      (R.response, Storage_interface.Errors.error) Lwt_result.t =
    let traceparent = Option.bind dbg Debug_info.traceparent_of_dbg in
    let args = ["--json"] in
    let script_name, args, env =
      match (traceparent, config.use_observer) with
      | Some traceparent, true ->
          ( Constants.python3_path
          , "-m" :: "observer" :: script_name :: args
          , [
              ("TRACEPARENT", traceparent)
            ; ("OBSERVER_CONFIG_DIR", observer_config_dir)
            ; ("PYTHONPATH", Filename.dirname script_name)
            ]
          )
      | _ ->
          (script_name, args, [])
    in
    (* We pass just the args, not the complete JSON-RPC call.
       Currently the Python code generated by rpclib requires all params to
       be named - they will be converted into a name->value Python dict.
       Rpclib currently puts all named params into a dict, so we expect
       params to be a single Dict, if all the params are named. *)
    ( match call.R.params with
    | [(R.Dict _ as d)] ->
        return d
    | _ ->
        fail
          (backend_error "INCORRECT_PARAMETERS"
             [
               script_name
             ; "All the call parameters should be named and should be in a RPC \
                Dict"
             ]
          )
    )
    >>>= fun input ->
    let input = compat_in input |> Jsonrpc.to_string in
    debug (fun m -> m "Running %s" @@ Filename.quote_command script_name args)
    >>= fun () ->
    Process.run ~env ~prog:script_name ~args ~input >>= fun output ->
    let fail_because ~cause description =
      fail
        (backend_error "SCRIPT_FAILED"
           [
             script_name
           ; description
           ; cause
           ; output.Process.Output.stdout
           ; output.Process.Output.stdout
           ]
        )
    in
    match output.Process.Output.exit_status with
    | Error (Exit_non_zero code) -> (
      (* Expect an exception and backtrace on stdout *)
      match
        Base.Or_error.try_with (fun () ->
            Jsonrpc.of_string output.Process.Output.stdout
        )
      with
      | Error _ ->
          error (fun m ->
              m "%s[%d] failed and printed bad error json: %s" script_name
                output.pid output.Process.Output.stdout
          )
          >>= fun () ->
          error (fun m ->
              m "%s[%d] failed, stderr: %s" script_name output.pid
                output.Process.Output.stderr
          )
          >>= fun () ->
          fail_because "non-zero exit and bad json on stdout"
            ~cause:(string_of_int code)
      | Ok response -> (
        match
          Base.Or_error.try_with (fun () -> Types.error_of_rpc response)
        with
        | Error _ ->
            error (fun m ->
                m "%s[%d] failed and printed bad error json: %s" script_name
                  output.pid output.Process.Output.stdout
            )
            >>= fun () ->
            error (fun m ->
                m "%s[%d] failed, stderr: %s" script_name output.pid
                  output.Process.Output.stderr
            )
            >>= fun () ->
            fail_because "non-zero exit and bad json on stdout"
              ~cause:(string_of_int code)
        | Ok x ->
            fail (backend_backtrace_error x.code x.params x.backtrace)
      )
    )
    | Error (Signal signal) ->
        error (fun m ->
            m "%s[%d] caught a signal and failed" script_name output.pid
        )
        >>= fun () -> fail_because "signalled" ~cause:(Signal.to_string signal)
    | Ok () -> (
      (* Parse the json on stdout. We get back a JSON-RPC
         value from the scripts, not a complete JSON-RPC response *)
      match
        Base.Or_error.try_with (fun () ->
            Jsonrpc.of_string output.Process.Output.stdout
        )
      with
      | Error _ ->
          error (fun m ->
              m "%s[%d] succeeded but printed bad json: %s" script_name
                output.pid output.Process.Output.stdout
          )
          >>= fun () ->
          fail
            (backend_error "SCRIPT_FAILED"
               [script_name; "bad json on stdout"; output.Process.Output.stdout]
            )
      | Ok response ->
          info (fun m ->
              m "%s[%d] succeeded: %s" script_name output.pid
                output.Process.Output.stdout
          )
          >>= fun () ->
          let response = compat_out response in
          let response = R.success response in
          return response
    )
  in
  let script_rpc call :
      (R.response, Storage_interface.Errors.error) Lwt_result.t =
    info (fun m -> m "%s" (Jsonrpc.string_of_call call)) >>= fun () ->
    Script.path ~script_dir ~script_name:call.R.name >>= function
    | Error (`missing path) -> (
        error (fun m -> m "%s is not a file" path) >>= fun () ->
        match missing with
        | None ->
            fail
              (backend_error "SCRIPT_MISSING"
                 [
                   path
                 ; "Check whether the file exists and has correct permissions"
                 ]
              )
        | Some m ->
            warn (fun m ->
                m
                  "Deprecated: script '%s' is missing, treating as no-op. \
                   Update your plugin!"
                  path
            )
            >>= fun () -> return (R.success m)
      )
    | Error (`not_executable (path, exn)) ->
        error (fun m -> m "%s is not executable" path) >>= fun () ->
        fail
          (backend_error "SCRIPT_NOT_EXECUTABLE" [path; Base.Exn.to_string exn])
    | Ok path ->
        invoke_script call path
  in
  (* The Errors we return from this function and the special error format
     returned by the scripts are not included in the error types of the various
     SMAPIv3 interfaces, therefore we have to propagate them as exceptions
     instead of returning an RPC call with an error, because rpclib would fail
     to unmarshal that error.
     Therefore we either return a successful RPC response, or raise
     Fork_exec_error with a suitable SMAPIv2 error if the call failed. *)
  let rpc : R.call -> R.response Lwt.t =
   fun call ->
    script_rpc call >>= fun result ->
    Base.Result.map_error ~f:(fun e -> Fork_exec_error e) result
    |> Base.Result.ok_exn
    |> Lwt.return
  in
  rpc

let string_of_sexp = Sexplib0.Sexp_conv.string_of_sexp

let sexp_of_string = Sexplib0.Sexp_conv.sexp_of_string

let list_of_sexp = Sexplib0.Sexp_conv.list_of_sexp

let sexp_of_list = Sexplib0.Sexp_conv.sexp_of_list

module Attached_SRs = struct
  type state = {sr: string; uids: string list} [@@deriving sexp]

  let sr_table : (string, state) Base.Hashtbl.t ref =
    ref (Base.Hashtbl.create (module Base.String))

  let state_path = ref None

  let add smapiv2 plugin uids =
    let key = Storage_interface.Sr.string_of smapiv2 in
    Base.Hashtbl.set !sr_table ~key ~data:{sr= plugin; uids} ;
    ( match !state_path with
    | None ->
        Lwt.return_unit
    | Some path ->
        let contents =
          Base.Hashtbl.sexp_of_t sexp_of_string sexp_of_state !sr_table
          |> Sexplib.Sexp.to_string
        in
        let dir = Filename.dirname path in
        Sys.mkdir_p dir >>= fun () -> Sys.save path ~contents
    )
    >>= fun () -> return ()

  let find smapiv2 =
    let key = Storage_interface.Sr.string_of smapiv2 in
    match Base.Hashtbl.find !sr_table key with
    | None ->
        let open Storage_interface in
        fail (Errors.Sr_not_attached key)
    | Some {sr; _} ->
        return sr

  let get_uids smapiv2 =
    let key = Storage_interface.Sr.string_of smapiv2 in
    match Base.Hashtbl.find !sr_table key with
    | None ->
        let open Storage_interface in
        fail (Errors.Sr_not_attached key)
    | Some {uids; _} ->
        return uids

  let remove smapiv2 =
    let key = Storage_interface.Sr.string_of smapiv2 in
    Base.Hashtbl.remove !sr_table key ;
    return ()

  let list () =
    let srs =
      Base.Hashtbl.fold !sr_table
        ~f:(fun ~key ~data:_ ac -> Storage_interface.Sr.of_string key :: ac)
        ~init:[]
    in
    return srs

  let reload path =
    state_path := Some path ;
    Sys.file_kind ~follow_symlinks:true path >>= function
    | Regular ->
        Sys.read_file_contents path >>= fun contents ->
        sr_table :=
          contents
          |> Sexplib.Sexp.of_string
          |> Base.Hashtbl.Poly.t_of_sexp string_of_sexp state_of_sexp ;
        Lwt.return_unit
    | _ ->
        Lwt.return_unit
end

module Datapath_plugins = struct
  let table = Base.Hashtbl.create (module Base.String)

  let register ~datapath_root datapath_plugin_name =
    let result =
      let script_dir = datapath_root // datapath_plugin_name in
      return_plugin_rpc (fun () ->
          Plugin_client.query (fork_exec_rpc ~script_dir) "register"
      )
      >>>= fun response ->
      check_plugin_version_compatible response >>= function
      | Ok () ->
          info (fun m -> m "Registered datapath plugin %s" datapath_plugin_name)
          >>= fun () ->
          Base.Hashtbl.set table ~key:datapath_plugin_name
            ~data:(script_dir, response) ;
          return ()
      | Error e ->
          let err_msg =
            Storage_interface.(rpc_of Errors.error) e |> Jsonrpc.to_string
          in
          info (fun m ->
              m "Failed to register datapath plugin %s: %s" datapath_plugin_name
                err_msg
          )
          >>= fun () -> fail e
    in
    (* We just do not register the plugin if we've encountered any error. In
       the future we might want to change that, so we keep the error result
       above. *)
    result >>= fun _ -> Lwt.return_unit

  let unregister datapath_plugin_name =
    Base.Hashtbl.remove table datapath_plugin_name ;
    Lwt.return_unit

  let supports_feature scheme feature =
    match Base.Hashtbl.find table scheme with
    | None ->
        false
    | Some (_script_dir, query_result) ->
        List.mem feature query_result.Xapi_storage.Plugin.features
end

let vdi_of_volume x =
  let find key ~default ~of_string =
    match List.assoc_opt key x.Xapi_storage.Control.keys with
    | None ->
        default
    | Some v ->
        v |> of_string
  in
  let find_string = find ~of_string:Fun.id in
  let open Storage_interface in
  {
    vdi= Vdi.of_string x.Xapi_storage.Control.key
  ; uuid= x.Xapi_storage.Control.uuid
  ; content_id= find_string _vdi_content_id_key ~default:""
  ; name_label= x.Xapi_storage.Control.name
  ; name_description= x.Xapi_storage.Control.description
  ; ty= find_string _vdi_type_key ~default:""
  ; metadata_of_pool= ""
  ; is_a_snapshot=
      find _is_a_snapshot_key ~default:false ~of_string:bool_of_string
  ; snapshot_time= find_string _snapshot_time_key ~default:"19700101T00:00:00Z"
  ; snapshot_of= Vdi.of_string (find_string _snapshot_of_key ~default:"")
  ; read_only= not x.Xapi_storage.Control.read_write
  ; cbt_enabled= Option.value x.Xapi_storage.Control.cbt_enabled ~default:false
  ; virtual_size= x.Xapi_storage.Control.virtual_size
  ; physical_utilisation= x.Xapi_storage.Control.physical_utilisation
  ; (* All the sm_config stored is of the form (k, v) where k will be prefixed by
       "_sm_config_". For example if the sm_config passed was ("base_mirror", 3),
       then it will be stored as ()"_sm_config_base_mirror", mirror_id). The
       code below removed this prefix and extracts the actual key. *)
    sm_config=
      List.filter_map
        (fun (k, v) ->
          if String.starts_with ~prefix:_sm_config_prefix_key k then
            Some
              ( String.sub k
                  (String.length _sm_config_prefix_key)
                  (String.length k - String.length _sm_config_prefix_key)
              , v
              )
          else
            None
        )
        x.Xapi_storage.Control.keys
  ; sharable= x.Xapi_storage.Control.sharable
  ; persistent= true
  }

let choose_datapath ?(persistent = true) response =
  (* We can only use a URI with a valid scheme, since we use the scheme
     to name the datapath plugin. *)
  let possible =
    List.filter_map
      (fun x ->
        let uri = Uri.of_string x in
        match Uri.scheme uri with
        | None ->
            None
        | Some scheme ->
            Some (scheme, x)
      )
      response.Xapi_storage.Control.uri
  in
  (* We can only use URIs whose schemes correspond to registered plugins *)
  let possible =
    List.filter_map
      (fun (scheme, uri) ->
        match Base.Hashtbl.find Datapath_plugins.table scheme with
        | Some (script_dir, _query_result) ->
            Some (script_dir, scheme, uri)
        | None ->
            None
      )
      possible
  in
  (* If we want to be non-persistent, we prefer if the datapath plugin supports it natively *)
  let preference_order =
    if persistent then
      possible
    else
      let supports_nonpersistent, others =
        List.partition
          (fun (_script_dir, scheme, _uri) ->
            Datapath_plugins.supports_feature scheme _nonpersistent
          )
          possible
      in
      supports_nonpersistent @ others
  in
  match preference_order with
  | [] ->
      fail (missing_uri ())
  | (script_dir, scheme, u) :: _us ->
      return (fork_exec_rpc ~script_dir, scheme, u)

let convert_implementation = function
  | Xapi_storage.Data.XenDisk {params; extra; backend_type} ->
      Storage_interface.XenDisk {params; extra; backend_type}
  | BlockDevice {path} ->
      BlockDevice {path}
  | File {path} ->
      File {path}
  | Nbd {uri} ->
      Nbd {uri}

(* Bind the implementations *)
let bind ~volume_script_dir =
  (* Each plugin has its own version, see the call to listen
     where `process` is partially applied. *)
  let module S = Storage_interface.StorageAPI (Rpc_lwt.GenServer ()) in
  let version = ref None in
  let volume_rpc = fork_exec_rpc ~script_dir:volume_script_dir in
  let module Compat = Compat (struct let version = version end) in
  let stat ~dbg ~sr ~vdi =
    (* TODO add default value to sharable? *)
    return_volume_rpc (fun () ->
        Volume_client.stat
          (volume_rpc ~dbg ~compat_out:Compat.compat_out_volume)
          dbg sr vdi
    )
  in
  let clone ~dbg ~sr ~vdi =
    return_volume_rpc (fun () ->
        Volume_client.clone (volume_rpc ~dbg) dbg sr vdi
    )
  in
  let destroy ~dbg ~sr ~vdi =
    return_volume_rpc (fun () ->
        Volume_client.destroy (volume_rpc ~dbg) dbg sr vdi
    )
  in
  let set ~dbg ~sr ~vdi ~key ~value =
    (* this is wrong, we loose the VDI type, but old pvsproxy didn't have
     * Volume.set and Volume.unset *)
    (* TODO handle this properly? *)
    let missing =
      Option.bind !version (fun v ->
          if String.equal v pvs_version then Some (R.rpc_of_unit ()) else None
      )
    in
    return_volume_rpc (fun () ->
        Volume_client.set (volume_rpc ~dbg ?missing) dbg sr vdi key value
    )
  in
  let unset ~dbg ~sr ~vdi ~key =
    let missing =
      Option.bind !version (fun v ->
          if String.equal v pvs_version then Some (R.rpc_of_unit ()) else None
      )
    in
    return_volume_rpc (fun () ->
        Volume_client.unset (volume_rpc ~dbg ?missing) dbg sr vdi key
    )
  in
  let update_keys ~dbg ~sr ~key ~value response =
    match value with
    | None ->
        return response
    | Some value ->
        set ~dbg ~sr ~vdi:response.Xapi_storage.Control.key ~key ~value
        >>>= fun () ->
        return {response with keys= (key, value) :: response.keys}
  in
  let vdi_attach_common dbg sr vdi domain =
    Attached_SRs.find sr >>>= fun sr ->
    (* Discover the URIs using Volume.stat *)
    stat ~dbg ~sr ~vdi >>>= fun response ->
    (* If we have a clone-on-boot volume then use that instead *)
    ( match
        List.assoc_opt _clone_on_boot_key response.Xapi_storage.Control.keys
      with
    | None ->
        return response
    | Some temporary ->
        stat ~dbg ~sr ~vdi:temporary
    )
    >>>= fun response ->
    choose_datapath response >>>= fun (rpc, _datapath, uri) ->
    return_data_rpc (fun () -> Datapath_client.attach (rpc ~dbg) dbg uri domain)
  in
  let wrap th = Rpc_lwt.T.put th in
  (* the actual API call for this plugin, sharing same version ref across all calls *)
  let query_impl dbg =
    let th =
      return_plugin_rpc (fun () -> Plugin_client.query (volume_rpc ~dbg) dbg)
      >>>= fun response ->
      let required_api_version =
        response.Xapi_storage.Plugin.required_api_version
      in
      (* the first call to a plugin must be a Query.query that sets the version *)
      version := Some required_api_version ;
      check_plugin_version_compatible response >>>= fun () ->
      (* Convert between the xapi-storage interface and the SMAPI *)
      let features =
        List.map
          (function "VDI_DESTROY" -> "VDI_DELETE" | x -> x)
          response.Xapi_storage.Plugin.features
      in
      (* Look for executable scripts and automatically add capabilities *)
      let rec loop acc = function
        | [] ->
            return acc
        | (script_name, capability) :: rest -> (
            Script.path ~script_dir:volume_script_dir ~script_name >>= function
            | Error _ ->
                loop acc rest
            | Ok _ ->
                loop (capability :: acc) rest
          )
      in
      loop []
        [
          ("SR.attach", "SR_ATTACH")
        ; ("SR.create", "SR_CREATE")
        ; ("SR.destroy", "SR_DELETE")
        ; ("SR.detach", "SR_DETACH")
        ; ("SR.ls", "SR_SCAN")
        ; ("SR.stat", "SR_UPDATE")
        ; ("SR.probe", "SR_PROBE")
        ; ("Volume.create", "VDI_CREATE")
        ; ("Volume.clone", "VDI_CLONE")
        ; ("Volume.snapshot", "VDI_SNAPSHOT")
        ; ("Volume.resize", "VDI_RESIZE")
        ; ("Volume.destroy", "VDI_DELETE")
        ; ("Volume.stat", "VDI_UPDATE")
        ]
      >>>= fun x ->
      let features = features @ x in
      (* Add the features we always have *)
      let features =
        features
        @ [
            "VDI_ATTACH"
          ; "VDI_DETACH"
          ; "VDI_ACTIVATE"
          ; "VDI_DEACTIVATE"
          ; "VDI_INTRODUCE"
          ]
      in
      (* If we have the ability to clone a disk then we can provide
         clone on boot. *)
      let features =
        if List.mem "VDI_CLONE" features then
          "VDI_RESET_ON_BOOT/2" :: features
        else
          features
      in
      let name = response.Xapi_storage.Plugin.name in
      return
        {
          Storage_interface.driver= response.Xapi_storage.Plugin.plugin
        ; name
        ; description= response.Xapi_storage.Plugin.description
        ; vendor= response.Xapi_storage.Plugin.vendor
        ; copyright= response.Xapi_storage.Plugin.copyright
        ; version= response.Xapi_storage.Plugin.version
        ; required_api_version
        ; features
        ; configuration= response.Xapi_storage.Plugin.configuration
        ; required_cluster_stack=
            response.Xapi_storage.Plugin.required_cluster_stack
        }
    in
    wrap th
  in
  S.Query.query query_impl ;
  let query_diagnostics_impl dbg =
    let th =
      return_plugin_rpc (fun () ->
          Plugin_client.diagnostics (volume_rpc ~dbg) dbg
      )
      >>>= fun response -> return response
    in
    wrap th
  in
  S.Query.diagnostics query_diagnostics_impl ;
  let sr_attach_impl dbg sr device_config =
    let th =
      Compat.sr_attach device_config >>>= fun compat_in ->
      return_volume_rpc (fun () ->
          Sr_client.attach (volume_rpc ~dbg ~compat_in) dbg device_config
      )
      >>>= fun attach_response ->
      (* Stat the SR to look for datasources *)
      (* SR.stat should take the attached URI *)
      return_volume_rpc (fun () ->
          Sr_client.stat (volume_rpc ~dbg) dbg attach_response
      )
      >>>= fun stat ->
      let rec loop acc = function
        | [] ->
            Lwt.return acc
        | datasource :: datasources -> (
            let uri = Uri.of_string datasource in
            match Uri.scheme uri with
            | Some "xeno+shm" -> (
                let uid = Uri.path_unencoded uri in
                let uid =
                  if String.length uid > 1 then
                    String.sub uid 1 (String.length uid - 1)
                  else
                    uid
                in
                RRD.Client.Plugin.Local.register RRD.rpc uid Rrd.Five_Seconds
                  Rrd_interface.V2
                |> Rpc_lwt.T.get
                >>= function
                | Ok _ ->
                    loop (uid :: acc) datasources
                | Error x ->
                    raise Rrd_interface.(Rrdd_error x)
              )
            | _ ->
                loop acc datasources
          )
      in
      loop [] stat.Xapi_storage.Control.datasources >>= fun uids ->
      (* associate the 'sr' from the plugin with the SR reference passed in *)
      Attached_SRs.add sr attach_response uids >>>= fun () -> return ()
    in
    wrap th
  in
  S.SR.attach sr_attach_impl ;
  let sr_detach_impl dbg sr =
    let th =
      Attached_SRs.find sr >>= function
      | Error _ ->
          (* ensure SR.detach is idempotent *)
          return ()
      | Ok sr' ->
          return_volume_rpc (fun () ->
              Sr_client.detach (volume_rpc ~dbg) dbg sr'
          )
          >>>= fun response ->
          Attached_SRs.get_uids sr >>>= fun uids ->
          let rec loop = function
            | [] ->
                Lwt.return_unit
            | datasource :: datasources -> (
                let uri = Uri.of_string datasource in
                match Uri.scheme uri with
                | Some "xeno+shm" -> (
                    let uid = Uri.path_unencoded uri in
                    let uid =
                      if String.length uid > 1 then
                        String.sub uid 1 (String.length uid - 1)
                      else
                        uid
                    in
                    RRD.Client.Plugin.Local.deregister RRD.rpc uid
                    |> Rpc_lwt.T.get
                    >>= function
                    | Ok _ ->
                        loop datasources
                    | Error x ->
                        raise Rrd_interface.(Rrdd_error x)
                  )
                | _ ->
                    loop datasources
              )
          in
          loop uids >>= fun () ->
          Attached_SRs.remove sr >>>= fun () -> return response
    in
    wrap th
  in
  S.SR.detach sr_detach_impl ;
  let sr_probe_impl dbg _queue device_config _sm_config =
    let th =
      return_volume_rpc (fun () ->
          Sr_client.probe (volume_rpc ~dbg) dbg device_config
      )
      >>>= fun response ->
      let pp_probe_result () probe_result =
        Rpcmarshal.marshal Xapi_storage.Control.typ_of_probe_result probe_result
        |> Jsonrpc.to_string
      in
      response
      |> List.map (fun probe_result ->
             let uuid =
               List.assoc_opt "sr_uuid"
                 probe_result.Xapi_storage.Control.configuration
             in
             let smapiv2_probe ?sr_info () =
               {
                 Storage_interface.configuration= probe_result.configuration
               ; complete= probe_result.complete
               ; sr= sr_info
               ; extra_info= probe_result.extra_info
               }
             in
             match
               ( probe_result.Xapi_storage.Control.sr
               , probe_result.Xapi_storage.Control.complete
               , uuid
               )
             with
             | _, false, Some _uuid ->
                 Deferred.errorf
                   "A configuration with a uuid cannot be incomplete: %a"
                   pp_probe_result probe_result
             | Some sr_stat, true, Some _uuid ->
                 let sr_info =
                   {
                     Storage_interface.name_label=
                       sr_stat.Xapi_storage.Control.name
                   ; sr_uuid= sr_stat.Xapi_storage.Control.uuid
                   ; name_description= sr_stat.Xapi_storage.Control.description
                   ; total_space= sr_stat.Xapi_storage.Control.total_space
                   ; free_space= sr_stat.Xapi_storage.Control.free_space
                   ; clustered= sr_stat.Xapi_storage.Control.clustered
                   ; health=
                       ( match sr_stat.Xapi_storage.Control.health with
                       | Xapi_storage.Control.Healthy _ ->
                           Healthy
                       | Xapi_storage.Control.Recovering _ ->
                           Recovering
                       | Xapi_storage.Control.Unreachable _ ->
                           Unreachable
                       | Xapi_storage.Control.Unavailable _ ->
                           Unavailable
                       )
                   }
                 in
                 return (smapiv2_probe ~sr_info ())
             | Some _sr, _, None ->
                 Deferred.errorf
                   "A configuration is not attachable without a uuid: %a"
                   pp_probe_result probe_result
             | None, false, None ->
                 return (smapiv2_probe ())
             | None, true, _ ->
                 return (smapiv2_probe ())
         )
      |> Deferred.combine_errors
      |> Lwt_result.map_error (fun err ->
             backend_error "SCRIPT_FAILED"
               ["SR.probe"; Base.Error.to_string_hum err]
         )
      >>>= fun results -> return (Storage_interface.Probe results)
    in
    wrap th
  in
  S.SR.probe sr_probe_impl ;
  let sr_create_impl dbg sr_uuid name_label description device_config _size =
    let th =
      let uuid = Storage_interface.Sr.string_of sr_uuid in
      Compat.sr_create device_config
      >>>= fun (device_config, compat_in, compat_out) ->
      return_volume_rpc (fun () ->
          Sr_client.create
            (volume_rpc ~dbg ~compat_in ~compat_out)
            dbg uuid device_config name_label description
      )
      >>>= fun new_device_config -> return new_device_config
    in
    wrap th
  in
  S.SR.create sr_create_impl ;
  let sr_set_name_label_impl dbg sr new_name_label =
    Attached_SRs.find sr
    >>>= (fun sr ->
           return_volume_rpc (fun () ->
               Sr_client.set_name (volume_rpc ~dbg) dbg sr new_name_label
           )
         )
    |> wrap
  in
  S.SR.set_name_label sr_set_name_label_impl ;
  let sr_set_name_description_impl dbg sr new_name_description =
    Attached_SRs.find sr
    >>>= (fun sr ->
           return_volume_rpc (fun () ->
               Sr_client.set_description (volume_rpc ~dbg) dbg sr
                 new_name_description
           )
         )
    |> wrap
  in
  S.SR.set_name_description sr_set_name_description_impl ;
  let sr_destroy_impl dbg sr =
    Attached_SRs.find sr
    >>>= (fun sr ->
           return_volume_rpc (fun () ->
               Sr_client.destroy (volume_rpc ~dbg) dbg sr
           )
         )
    |> wrap
  in
  S.SR.destroy sr_destroy_impl ;
  let sr_scan_impl dbg sr =
    Attached_SRs.find sr
    >>>= (fun sr ->
           return_volume_rpc (fun () ->
               Sr_client.ls
                 (volume_rpc ~dbg ~compat_out:Compat.compat_out_volumes)
                 dbg sr
           )
           >>>= fun response ->
           let response = Array.to_list response in
           (* Filter out volumes which are clone-on-boot transients *)
           let transients =
             List.fold_left
               (fun set x ->
                 match
                   List.assoc_opt _clone_on_boot_key x.Xapi_storage.Control.keys
                 with
                 | None ->
                     set
                 | Some transient ->
                     Base.Set.add set transient
               )
               (Base.Set.empty (module Base.String))
               response
           in
           let response =
             List.filter
               (fun x ->
                 not (Base.Set.mem transients x.Xapi_storage.Control.key)
               )
               response
           in
           return (List.map vdi_of_volume response)
         )
    |> wrap
  in
  S.SR.scan sr_scan_impl ;
  let sr_scan2_impl dbg sr =
    let sr_uuid = Storage_interface.Sr.string_of sr in
    let get_sr_info sr =
      return_volume_rpc (fun () -> Sr_client.stat (volume_rpc ~dbg) dbg sr)
      >>>= fun response ->
      return
        {
          Storage_interface.sr_uuid= response.Xapi_storage.Control.uuid
        ; name_label= response.Xapi_storage.Control.name
        ; name_description= response.Xapi_storage.Control.description
        ; total_space= response.Xapi_storage.Control.total_space
        ; free_space= response.Xapi_storage.Control.free_space
        ; clustered= response.Xapi_storage.Control.clustered
        ; health=
            ( match response.Xapi_storage.Control.health with
            | Xapi_storage.Control.Healthy _ ->
                Healthy
            | Xapi_storage.Control.Recovering _ ->
                Recovering
            | Xapi_storage.Control.Unreachable _ ->
                Unreachable
            | Xapi_storage.Control.Unavailable _ ->
                Unavailable
            )
        }
    in
    let get_volume_info sr sr_info =
      return_volume_rpc (fun () ->
          Sr_client.ls
            (volume_rpc ~dbg ~compat_out:Compat.compat_out_volumes)
            dbg sr
      )
      >>>= fun response ->
      let response = Array.to_list response in
      (* Filter out volumes which are clone-on-boot transients *)
      let transients =
        List.fold_left
          (fun set x ->
            match
              Base.List.Assoc.find x.Xapi_storage.Control.keys
                _clone_on_boot_key ~equal:String.equal
            with
            | None ->
                set
            | Some transient ->
                Base.Set.add set transient
          )
          (Base.Set.empty (module Base.String))
          response
      in
      let response =
        List.filter
          (fun x -> not (Base.Set.mem transients x.Xapi_storage.Control.key))
          response
      in
      return (List.map vdi_of_volume response, sr_info)
    in
    let rec stat_with_retry ?(times = 3) sr =
      get_sr_info sr >>>= fun sr_info ->
      match sr_info.health with
      | Healthy ->
          let* () =
            debug (fun m -> m "%s sr %s is healthy" __FUNCTION__ sr_uuid)
          in
          get_volume_info sr sr_info
      | Unreachable when times > 0 ->
          let* () =
            debug (fun m ->
                m "%s: sr %s is unreachable, remaining %d retries" __FUNCTION__
                  sr_uuid times
            )
          in
          Clock.after ~seconds:1. >>= fun () ->
          stat_with_retry ~times:(times - 1) sr
      | health ->
          let* () =
            debug (fun m ->
                m "%s: sr unhealthy because it is %s" __FUNCTION__
                  (Storage_interface.show_sr_health health)
            )
          in
          fail Storage_interface.(Errors.Sr_unhealthy (sr_uuid, health))
    in
    Attached_SRs.find sr >>>= stat_with_retry |> wrap
  in
  S.SR.scan2 sr_scan2_impl ;
  let vdi_create_impl dbg sr (vdi_info : Storage_interface.vdi_info) =
    Attached_SRs.find sr
    >>>= (fun sr ->
           return_volume_rpc (fun () ->
               Volume_client.create
                 (volume_rpc ~dbg ~compat_out:Compat.compat_out_volume)
                 dbg sr vdi_info.Storage_interface.name_label
                 vdi_info.name_description vdi_info.virtual_size
                 vdi_info.sharable
           )
           >>>= update_keys ~dbg ~sr ~key:_vdi_type_key
                  ~value:(match vdi_info.ty with "" -> None | s -> Some s)
           >>>= fun response -> return (vdi_of_volume response)
         )
    |> wrap
  in
  S.VDI.create vdi_create_impl ;
  let vdi_destroy_impl dbg sr vdi' =
    (let vdi = Storage_interface.Vdi.string_of vdi' in
     Attached_SRs.find sr >>>= fun sr ->
     stat ~dbg ~sr ~vdi >>>= fun response ->
     (* Destroy any clone-on-boot volume that might exist *)
     ( match
         List.assoc_opt _clone_on_boot_key response.Xapi_storage.Control.keys
       with
     | None ->
         return ()
     | Some _temporary ->
         (* Destroy the temporary disk we made earlier *)
         destroy ~dbg ~sr ~vdi
     )
     >>>= fun () -> destroy ~dbg ~sr ~vdi
    )
    |> wrap
  in
  S.VDI.destroy vdi_destroy_impl ;
  let vdi_snapshot_impl dbg sr vdi_info =
    Attached_SRs.find sr
    >>>= (fun sr ->
           let vdi =
             Storage_interface.Vdi.string_of vdi_info.Storage_interface.vdi
           in
           return_volume_rpc (fun () ->
               Volume_client.snapshot (volume_rpc ~dbg) dbg sr vdi
           )
           >>>= fun response ->
           let now = Xapi_stdext_date.Date.(to_rfc3339 (now ())) in
           set ~dbg ~sr ~vdi:response.Xapi_storage.Control.key
             ~key:_snapshot_time_key ~value:now
           >>>= fun () ->
           set ~dbg ~sr ~vdi:response.Xapi_storage.Control.key
             ~key:_is_a_snapshot_key ~value:(string_of_bool true)
           >>>= fun () ->
           set ~dbg ~sr ~vdi:response.Xapi_storage.Control.key
             ~key:_snapshot_of_key ~value:vdi
           >>>= fun () ->
           let response =
             {
               (vdi_of_volume response) with
               snapshot_time= now
             ; is_a_snapshot= true
             ; snapshot_of= Storage_interface.Vdi.of_string vdi
             }
           in
           return response
         )
    |> wrap
  in
  S.VDI.snapshot vdi_snapshot_impl ;
  let vdi_clone_impl dbg sr vdi_info =
    Attached_SRs.find sr
    >>>= (fun sr ->
           clone ~dbg ~sr
             ~vdi:
               (Storage_interface.Vdi.string_of vdi_info.Storage_interface.vdi)
           >>>= fun response -> return (vdi_of_volume response)
         )
    |> wrap
  in
  S.VDI.clone vdi_clone_impl ;
  let vdi_set_name_label_impl dbg sr vdi' new_name_label =
    (let vdi = Storage_interface.Vdi.string_of vdi' in
     Attached_SRs.find sr >>>= fun sr ->
     return_volume_rpc (fun () ->
         Volume_client.set_name (volume_rpc ~dbg) dbg sr vdi new_name_label
     )
    )
    |> wrap
  in
  S.VDI.set_name_label vdi_set_name_label_impl ;
  let vdi_set_name_description_impl dbg sr vdi' new_name_description =
    (let vdi = Storage_interface.Vdi.string_of vdi' in
     Attached_SRs.find sr >>>= fun sr ->
     return_volume_rpc (fun () ->
         Volume_client.set_description (volume_rpc ~dbg) dbg sr vdi
           new_name_description
     )
    )
    |> wrap
  in
  S.VDI.set_name_description vdi_set_name_description_impl ;
  let vdi_resize_impl dbg sr vdi' new_size =
    (let vdi = Storage_interface.Vdi.string_of vdi' in
     Attached_SRs.find sr >>>= fun sr ->
     return_volume_rpc (fun () ->
         Volume_client.resize (volume_rpc ~dbg) dbg sr vdi new_size
     )
     >>>= fun () ->
     (* Now call Volume.stat to discover the size *)
     stat ~dbg ~sr ~vdi >>>= fun response ->
     return response.Xapi_storage.Control.virtual_size
    )
    |> wrap
  in
  S.VDI.resize vdi_resize_impl ;
  let vdi_stat_impl dbg sr vdi' =
    (let vdi = Storage_interface.Vdi.string_of vdi' in
     Attached_SRs.find sr >>>= fun sr ->
     stat ~dbg ~sr ~vdi >>>= fun response -> return (vdi_of_volume response)
    )
    |> wrap
  in
  S.VDI.stat vdi_stat_impl ;
  let vdi_introduce_impl dbg sr _uuid _sm_config location =
    Attached_SRs.find sr
    >>>= (fun sr ->
           let vdi = location in
           stat ~dbg ~sr ~vdi >>>= fun response ->
           return (vdi_of_volume response)
         )
    |> wrap
  in
  S.VDI.introduce vdi_introduce_impl ;
  let vdi_attach3_impl dbg dp sr vdi' vm _readwrite =
    (let vdi = Storage_interface.Vdi.string_of vdi' in
     let domain = domain_of ~dp ~vm in
     vdi_attach_common dbg sr vdi domain >>>= fun response ->
     return
       {
         Storage_interface.implementations=
           List.map convert_implementation
             response.Xapi_storage.Data.implementations
       }
    )
    |> wrap
  in
  S.VDI.attach3 vdi_attach3_impl ;
<<<<<<< HEAD
  let vdi_activate_common dbg dp sr vdi' vm readonly =
=======
  let dp_attach_info_impl dbg sr vdi dp vm =
    vdi_attach3_impl dbg dp sr vdi vm ()
  in
  S.DP.attach_info dp_attach_info_impl ;
  let vdi_activate_common dbg dp sr vdi' vm' readonly =
>>>>>>> 6949dbd2
    (let vdi = Storage_interface.Vdi.string_of vdi' in
     let domain = domain_of ~dp ~vm in
     Attached_SRs.find sr >>>= fun sr ->
     (* Discover the URIs using Volume.stat *)
     stat ~dbg ~sr ~vdi >>>= fun response ->
     (* If we have a clone-on-boot volume then use that instead *)
     ( match
         List.assoc_opt _clone_on_boot_key response.Xapi_storage.Control.keys
       with
     | None ->
         return response
     | Some temporary ->
         stat ~dbg ~sr ~vdi:temporary
     )
     >>>= fun response ->
     choose_datapath response >>>= fun (rpc, _datapath, uri) ->
     return_data_rpc (fun () ->
         let rpc = rpc ~dbg in
         if readonly then
           Datapath_client.activate_readonly rpc dbg uri domain
         else
           Datapath_client.activate rpc dbg uri domain
     )
    )
    |> wrap
  in
  let vdi_activate3_impl dbg dp sr vdi' vm =
    vdi_activate_common dbg dp sr vdi' vm false
  in
  S.VDI.activate3 vdi_activate3_impl ;
  let vdi_activate_readonly_impl dbg dp sr vdi' vm =
    vdi_activate_common dbg dp sr vdi' vm true
  in
  S.VDI.activate_readonly vdi_activate_readonly_impl ;
  let vdi_deactivate_impl dbg dp sr vdi' vm =
    (let vdi = Storage_interface.Vdi.string_of vdi' in
     let domain = domain_of ~dp ~vm in
     Attached_SRs.find sr >>>= fun sr ->
     (* Discover the URIs using Volume.stat *)
     stat ~dbg ~sr ~vdi >>>= fun response ->
     ( match
         List.assoc_opt _clone_on_boot_key response.Xapi_storage.Control.keys
       with
     | None ->
         return response
     | Some temporary ->
         stat ~dbg ~sr ~vdi:temporary
     )
     >>>= fun response ->
     choose_datapath response >>>= fun (rpc, _datapath, uri) ->
     return_data_rpc (fun () ->
         Datapath_client.deactivate (rpc ~dbg) dbg uri domain
     )
    )
    |> wrap
  in
  S.VDI.deactivate vdi_deactivate_impl ;
  let vdi_detach_impl dbg dp sr vdi' vm =
    (let vdi = Storage_interface.Vdi.string_of vdi' in
     let domain = domain_of ~dp ~vm in
     Attached_SRs.find sr >>>= fun sr ->
     (* Discover the URIs using Volume.stat *)
     stat ~dbg ~sr ~vdi >>>= fun response ->
     ( match
         List.assoc_opt _clone_on_boot_key response.Xapi_storage.Control.keys
       with
     | None ->
         return response
     | Some temporary ->
         stat ~dbg ~sr ~vdi:temporary
     )
     >>>= fun response ->
     choose_datapath response >>>= fun (rpc, _datapath, uri) ->
     return_data_rpc (fun () -> Datapath_client.detach (rpc ~dbg) dbg uri domain)
    )
    |> wrap
  in
  S.VDI.detach vdi_detach_impl ;
  let sr_stat_impl dbg sr =
    Attached_SRs.find sr
    >>>= (fun sr ->
           return_volume_rpc (fun () -> Sr_client.stat (volume_rpc ~dbg) dbg sr)
           >>>= fun response ->
           return
             {
               Storage_interface.sr_uuid= response.Xapi_storage.Control.uuid
             ; name_label= response.Xapi_storage.Control.name
             ; name_description= response.Xapi_storage.Control.description
             ; total_space= response.Xapi_storage.Control.total_space
             ; free_space= response.Xapi_storage.Control.free_space
             ; clustered= response.Xapi_storage.Control.clustered
             ; health=
                 ( match response.Xapi_storage.Control.health with
                 | Xapi_storage.Control.Healthy _ ->
                     Healthy
                 | Xapi_storage.Control.Recovering _ ->
                     Recovering
                 | Xapi_storage.Control.Unreachable _ ->
                     Unreachable
                 | Xapi_storage.Control.Unavailable _ ->
                     Unavailable
                 )
             }
         )
    |> wrap
  in
  S.SR.stat sr_stat_impl ;
  let vdi_epoch_begin_impl dbg sr vdi' _vm persistent =
    (let vdi = Storage_interface.Vdi.string_of vdi' in
     Attached_SRs.find sr >>>= fun sr ->
     (* Discover the URIs using Volume.stat *)
     stat ~dbg ~sr ~vdi >>>= fun response ->
     choose_datapath ~persistent response >>>= fun (rpc, datapath, uri) ->
     (* If non-persistent and the datapath plugin supports NONPERSISTENT
        then we delegate this to the datapath plugin. Otherwise we will
        make a temporary clone now and attach/detach etc this file. *)
     if Datapath_plugins.supports_feature datapath _nonpersistent then
       (* We delegate handling non-persistent disks to the datapath plugin. *)
       return_data_rpc (fun () ->
           Datapath_client.open_ (rpc ~dbg) dbg uri persistent
       )
     else if not persistent then
       (* We create a non-persistent disk here with Volume.clone, and store
          the name of the cloned disk in the metadata of the original. *)
       ( match
           List.assoc_opt _clone_on_boot_key response.Xapi_storage.Control.keys
         with
       | None ->
           return ()
       | Some temporary ->
           (* Destroy the temporary disk we made earlier *)
           destroy ~dbg ~sr ~vdi:temporary
       )
       >>>= fun () ->
       clone ~dbg ~sr ~vdi >>>= fun vdi' ->
       set ~dbg ~sr ~vdi ~key:_clone_on_boot_key
         ~value:vdi'.Xapi_storage.Control.key
     else
       return ()
    )
    |> wrap
  in
  S.VDI.epoch_begin vdi_epoch_begin_impl ;
  let vdi_epoch_end_impl dbg sr vdi' _vm =
    (let vdi = Storage_interface.Vdi.string_of vdi' in
     Attached_SRs.find sr >>>= fun sr ->
     (* Discover the URIs using Volume.stat *)
     stat ~dbg ~sr ~vdi >>>= fun response ->
     choose_datapath response >>>= fun (rpc, datapath, uri) ->
     if Datapath_plugins.supports_feature datapath _nonpersistent then
       return_data_rpc (fun () -> Datapath_client.close (rpc ~dbg) dbg uri)
     else
       match
         List.assoc_opt _clone_on_boot_key response.Xapi_storage.Control.keys
       with
       | None ->
           return ()
       | Some temporary ->
           (* Destroy the temporary disk we made earlier *)
           destroy ~dbg ~sr ~vdi:temporary >>>= fun () ->
           unset ~dbg ~sr ~vdi ~key:_clone_on_boot_key >>>= fun () -> return ()
    )
    |> wrap
  in
  S.VDI.epoch_end vdi_epoch_end_impl ;
  let vdi_set_persistent_impl _dbg _sr _vdi _persistent = return () |> wrap in
  S.VDI.set_persistent vdi_set_persistent_impl ;
  let dp_destroy2 dbg dp sr vdi' vm _allow_leak =
    (let vdi = Storage_interface.Vdi.string_of vdi' in
     let domain = domain_of ~dp ~vm in
     Attached_SRs.find sr >>>= fun sr ->
     (* Discover the URIs using Volume.stat *)
     stat ~dbg ~sr ~vdi >>>= fun response ->
     ( match
         List.assoc_opt _clone_on_boot_key response.Xapi_storage.Control.keys
       with
     | None ->
         return response
     | Some temporary ->
         stat ~dbg ~sr ~vdi:temporary
     )
     >>>= fun response ->
     choose_datapath response >>>= fun (rpc, _datapath, uri) ->
     return_data_rpc (fun () ->
         Datapath_client.deactivate (rpc ~dbg) dbg uri domain
     )
     >>>= fun () ->
     return_data_rpc (fun () -> Datapath_client.detach (rpc ~dbg) dbg uri domain)
    )
    |> wrap
  in
  S.DP.destroy2 dp_destroy2 ;
  let sr_list _dbg =
    Attached_SRs.list () >>>= (fun srs -> return srs) |> wrap
  in
  S.SR.list sr_list ;
  (* SR.reset is a no op in SMAPIv3 *)
  S.SR.reset (fun _ _ -> return () |> wrap) ;
  let ( let* ) = Lwt_result.bind in
  let vdi_enable_cbt_impl dbg sr vdi =
    wrap
    @@
    let* sr = Attached_SRs.find sr in
    let vdi = Storage_interface.Vdi.string_of vdi in
    return_volume_rpc (fun () ->
        Volume_client.enable_cbt (volume_rpc ~dbg) dbg sr vdi
    )
  in
  S.VDI.enable_cbt vdi_enable_cbt_impl ;
  let vdi_disable_cbt_impl dbg sr vdi =
    wrap
    @@
    let* sr = Attached_SRs.find sr in
    let vdi = Storage_interface.Vdi.string_of vdi in
    return_volume_rpc (fun () ->
        Volume_client.disable_cbt (volume_rpc ~dbg) dbg sr vdi
    )
  in
  S.VDI.disable_cbt vdi_disable_cbt_impl ;
  let vdi_list_changed_blocks_impl dbg sr vdi vdi' =
    wrap
    @@
    let* sr = Attached_SRs.find sr in
    let vdi, vdi' = Storage_interface.Vdi.(string_of vdi, string_of vdi') in
    let ( let* ) = Lwt.bind in
    let* result =
      return_volume_rpc (fun () ->
          (* Negative lengths indicate that we want the full length. *)
          Volume_client.list_changed_blocks (volume_rpc ~dbg) dbg sr vdi vdi' 0L
            (-1)
      )
    in
    let proj_bitmap r = r.Xapi_storage.Control.bitmap in
    Lwt.return (Result.map proj_bitmap result)
  in
  S.VDI.list_changed_blocks vdi_list_changed_blocks_impl ;
  let vdi_data_destroy_impl dbg sr vdi =
    wrap
    @@
    let* sr = Attached_SRs.find sr in
    let vdi = Storage_interface.Vdi.string_of vdi in
    let* () =
      return_volume_rpc (fun () ->
          Volume_client.data_destroy (volume_rpc ~dbg) dbg sr vdi
      )
    in
    set ~dbg ~sr ~vdi ~key:_vdi_type_key ~value:"cbt_metadata"
  in
  S.VDI.data_destroy vdi_data_destroy_impl ;
  let vdi_compose_impl dbg sr parent child =
    wrap
    @@
    let* sr = Attached_SRs.find sr in
    let child = Storage_interface.Vdi.string_of child in
    let parent = Storage_interface.Vdi.string_of parent in
    return_volume_rpc (fun () ->
        Volume_client.compose (volume_rpc ~dbg) dbg sr child parent
    )
  in
  S.VDI.compose vdi_compose_impl ;
  let vdi_set_content_id_impl dbg sr vdi content_id =
    wrap
    @@
    let* sr = Attached_SRs.find sr in
    let vdi = Storage_interface.Vdi.string_of vdi in
    let* () = set ~dbg ~sr ~vdi ~key:_vdi_content_id_key ~value:content_id in
    return ()
  in
  S.VDI.set_content_id vdi_set_content_id_impl ;
  let vdi_add_to_sm_config_impl dbg sr vdi key value =
    wrap
    @@
    let* sr = Attached_SRs.find sr in
    let vdi = Storage_interface.Vdi.string_of vdi in
    let* () = set ~dbg ~sr ~vdi ~key:(_sm_config_prefix_key ^ key) ~value in
    return ()
  in
  S.VDI.add_to_sm_config vdi_add_to_sm_config_impl ;
  let vdi_remove_from_sm_config_impl dbg sr vdi key =
    wrap
    @@
    let* sr = Attached_SRs.find sr in
    let vdi = Storage_interface.Vdi.string_of vdi in
    let* () = unset ~dbg ~sr ~vdi ~key:(_sm_config_prefix_key ^ key) in
    return ()
  in
  S.VDI.remove_from_sm_config vdi_remove_from_sm_config_impl ;
  let data_import_activate_impl dbg _dp sr vdi' vm' =
    wrap
    @@
    let vdi = Storage_interface.Vdi.string_of vdi' in
    let domain = Storage_interface.Vm.string_of vm' in
    Attached_SRs.find sr >>>= fun sr ->
    (* Discover the URIs using Volume.stat *)
    stat ~dbg ~sr ~vdi >>>= fun response ->
    ( match
        List.assoc_opt _clone_on_boot_key response.Xapi_storage.Control.keys
      with
    | None ->
        return response
    | Some temporary ->
        stat ~dbg ~sr ~vdi:temporary
    )
    >>>= fun response ->
    choose_datapath domain response >>>= fun (rpc, datapath, uri, domain) ->
    if Datapath_plugins.supports_feature datapath _vdi_mirror_in then
      return_data_rpc (fun () ->
          Datapath_client.import_activate (rpc ~dbg) dbg uri domain
      )
    else
      fail (Storage_interface.Errors.Unimplemented _vdi_mirror_in)
  in
  S.DATA.MIRROR.import_activate data_import_activate_impl ;
  let get_nbd_server_impl dbg _dp sr vdi' vm' =
    wrap
    @@
    let vdi = Storage_interface.Vdi.string_of vdi' in
    let domain = Storage_interface.Vm.string_of vm' in
    vdi_attach_common dbg sr vdi domain >>>= function
    | response -> (
        let _, _, _, nbds =
          Storage_interface.implementations_of_backend
            {
              Storage_interface.implementations=
                List.map convert_implementation
                  response.Xapi_storage.Data.implementations
            }
        in
        match nbds with
        | ({uri} as nbd) :: _ ->
            info (fun m ->
                m "%s qemu-dp nbd server address is %s" __FUNCTION__ uri
            )
            >>= fun () ->
            let socket, _export = Storage_interface.parse_nbd_uri nbd in
            return socket
        | _ ->
            fail (backend_error "No nbd server found" [])
      )
  in
  S.DATA.MIRROR.get_nbd_server get_nbd_server_impl ;
  let u name _ = failwith ("Unimplemented: " ^ name) in
  S.get_by_name (u "get_by_name") ;
  S.VDI.get_by_name (u "VDI.get_by_name") ;
  S.DATA.MIRROR.receive_start (u "DATA.MIRROR.receive_start") ;
  S.DATA.MIRROR.receive_start2 (u "DATA.MIRROR.receive_start2") ;
  S.UPDATES.get (u "UPDATES.get") ;
  S.SR.update_snapshot_info_dest (u "SR.update_snapshot_info_dest") ;
  S.DATA.MIRROR.list (u "DATA.MIRROR.list") ;
  S.TASK.stat (u "TASK.stat") ;
  S.DP.diagnostics (u "DP.diagnostics") ;
  S.TASK.destroy (u "TASK.destroy") ;
  S.DP.destroy (u "DP.destroy") ;
  S.VDI.similar_content (u "VDI.similar_content") ;
  S.DATA.copy (u "DATA.copy") ;
  S.DP.stat_vdi (u "DP.stat_vdi") ;
  S.DATA.MIRROR.receive_finalize (u "DATA.MIRROR.receive_finalize") ;
  S.DATA.MIRROR.receive_finalize2 (u "DATA.MIRROR.receive_finalize2") ;
  S.DP.create (u "DP.create") ;
  S.TASK.cancel (u "TASK.cancel") ;
  S.VDI.attach (u "VDI.attach") ;
  S.VDI.attach2 (u "VDI.attach2") ;
  S.VDI.activate (u "VDI.activate") ;
  S.DATA.MIRROR.stat (u "DATA.MIRROR.stat") ;
  S.TASK.list (u "TASK.list") ;
  S.VDI.get_url (u "VDI.get_url") ;
  S.DATA.MIRROR.start (u "DATA.MIRROR.start") ;
  S.Policy.get_backend_vm (u "Policy.get_backend_vm") ;
  S.DATA.MIRROR.receive_cancel (u "DATA.MIRROR.receive_cancel") ;
  S.SR.update_snapshot_info_src (u "SR.update_snapshot_info_src") ;
  S.DATA.MIRROR.stop (u "DATA.MIRROR.stop") ;
  Rpc_lwt.server S.implementation

let process_smapiv2_requests server txt =
  let request = Jsonrpc.call_of_string txt in
  let to_err e =
    Storage_interface.(rpc_of Errors.error Errors.(Internal_error e))
  in
  Lwt.try_bind
    (fun () -> server request)
    (fun response -> Lwt.return (Jsonrpc.string_of_response response))
    (fun exn ->
      Printexc.to_string exn |> to_err |> Jsonrpc.to_string |> Lwt.return
    )

(** Active servers, one per sub-directory of the volume_root_dir *)
let servers = Base.Hashtbl.create ~size:4 (module Base.String)

(* XXX: need a better error-handling strategy *)
let get_ok x =
  Message_switch_unix.Protocol_unix.Server.error_to_msg x
  |> Result.fold ~ok:Fun.id ~error:(function `Msg err -> failwith err)

let rec diff a b =
  match a with
  | [] ->
      []
  | a :: aa ->
      if List.mem a b then diff aa b else a :: diff aa b

let concurrent = ref true

type reload = All | Files of string list | Nothing

let actions_from events =
  List.fold_left
    (fun acc event ->
      match (event, acc) with
      | DirWatcher.Modified path, Nothing ->
          Files [path]
      | Modified path, Files files ->
          Files (path :: files)
      | Changed, _ | _, All ->
          All
    )
    Nothing events

let reload_all root ~create ~destroy =
  let* needed = Sys.readdir root in
  let got_already = Base.Hashtbl.keys servers in
  let* () = Lwt.join (List.map create (diff needed got_already)) in
  Lwt.join (List.map destroy (diff got_already needed))

let reload_file ~create ~destroy path =
  let name = Filename.basename path in
  let* () = destroy name in
  create name

let reload root ~create ~destroy = function
  | All ->
      reload_all root ~create ~destroy
  | Files files ->
      Lwt_list.iter_p (reload_file ~create ~destroy) files
  | Nothing ->
      Lwt.return_unit

let rec watch_loop pipe root ~create ~destroy =
  let* () = Lwt_unix.sleep 0.5 in
  let* () =
    let* events = DirWatcher.read pipe in
    reload root ~create ~destroy (actions_from events)
  in
  watch_loop pipe root ~create ~destroy

let watch_plugins ~pipe ~root ~create ~destroy =
  reload_all root ~create ~destroy >>= fun () ->
  watch_loop pipe root ~create ~destroy

let watch_volume_plugins ~volume_root ~switch_path ~pipe () =
  let create volume_plugin_name =
    if Base.Hashtbl.mem servers volume_plugin_name then
      Lwt.return_unit
    else
      info (fun m -> m "Adding %s" volume_plugin_name) >>= fun () ->
      let volume_script_dir = volume_root // volume_plugin_name in
      Message_switch_lwt.Protocol_lwt.Server.(
        if !concurrent then listen_p else listen
      )
        ~process:(process_smapiv2_requests (bind ~volume_script_dir))
        ~switch:switch_path
        ~queue:(Filename.basename volume_plugin_name)
        ()
      >>= fun result ->
      let server = get_ok result in
      Base.Hashtbl.add_exn servers ~key:volume_plugin_name ~data:server ;
      Lwt.return_unit
  in
  let destroy volume_plugin_name =
    info (fun m -> m "Removing %s" volume_plugin_name) >>= fun () ->
    match Base.Hashtbl.find servers volume_plugin_name with
    | Some t ->
        Message_switch_lwt.Protocol_lwt.Server.shutdown ~t () >>= fun () ->
        Base.Hashtbl.remove servers volume_plugin_name ;
        Lwt.return_unit
    | None ->
        Lwt.return_unit
  in
  watch_plugins ~pipe ~root:volume_root ~create ~destroy

let watch_datapath_plugins ~datapath_root ~pipe () =
  let create = Datapath_plugins.register ~datapath_root in
  let destroy = Datapath_plugins.unregister in
  watch_plugins ~pipe ~root:datapath_root ~create ~destroy

let self_test_plugin ~root_dir plugin =
  let volume_script_dir = Filename.(concat (concat root_dir "volume") plugin) in
  let process = process_smapiv2_requests (bind ~volume_script_dir) in
  let rpc call =
    call |> Jsonrpc.string_of_call |> process >>= fun r ->
    debug (fun m -> m "RPC: %s" r) >>= fun () ->
    Lwt.return (Jsonrpc.response_of_string r)
  in
  let module Test = Storage_interface.StorageAPI (Rpc_lwt.GenClient ()) in
  let dbg = "debug" in
  Deferred.try_with (fun () ->
      let open Rpc_lwt.ErrM in
      Test.Query.query rpc dbg
      >>= (fun query_result ->
            Test.Query.diagnostics rpc dbg >>= fun _msg ->
            let sr = Storage_interface.Sr.of_string "dummySR" in
            let name_label = "dummy name" in
            let name_description = "dummy description" in
            let device_config = [("uri", "file:///dev/null")] in
            let physical_size = 0L in
            Test.SR.create rpc dbg sr name_label name_description device_config
              physical_size
            >>= fun device_config ->
            Test.SR.detach rpc dbg sr >>= fun () ->
            Test.SR.attach rpc dbg sr device_config >>= fun () ->
            let vdi_info =
              {
                Storage_interface.vdi=
                  Storage_interface.Vdi.of_string "vdi-uuid-1"
              ; uuid= None
              ; content_id= ""
              ; name_label= "vdi name"
              ; name_description= "vdi description"
              ; ty= "redolog"
              ; metadata_of_pool= ""
              ; is_a_snapshot= false
              ; snapshot_time= ""
              ; snapshot_of= Storage_interface.Vdi.of_string ""
              ; read_only= false
              ; cbt_enabled= false
              ; virtual_size= 0L
              ; physical_utilisation= 0L
              ; persistent= false
              ; sm_config= []
              ; sharable= false
              }
            in
            Test.VDI.create rpc dbg sr vdi_info >>= fun vdi_info ->
            Test.VDI.stat rpc dbg sr vdi_info.vdi >>= fun _vdi_info ->
            Test.VDI.destroy rpc dbg sr vdi_info.vdi >>= fun () ->
            Test.SR.stat rpc dbg sr >>= fun _sr_info ->
            Test.SR.scan rpc dbg sr >>= fun _sr_list ->
            if List.mem "SR_PROBE" query_result.features then
              Test.SR.probe rpc dbg plugin device_config [] >>= fun _result ->
              return ()
            else
              return ()
          )
      |> Rpc_lwt.T.get
  )
  >>= function
  | Ok x ->
      Lwt.return x
  | Error e ->
      failwith (Printf.sprintf "self test failed with %s" (Printexc.to_string e))

let self_test ~root_dir =
  self_test_plugin ~root_dir "org.xen.xapi.storage.dummyv5" >>= function
  | Ok () ->
      info (fun m -> m "test thread shutdown cleanly") >>= fun () -> exit 0
  | Error x ->
      error (fun m ->
          m "test thread failed with %s"
            (Storage_interface.(rpc_of Errors.error) x |> Jsonrpc.to_string)
      )
      >>= fun () -> exit 2

let main ~root_dir ~state_path ~switch_path =
  Attached_SRs.reload state_path >>= fun () ->
  let datapath_root = root_dir // "datapath" in
  DirWatcher.create datapath_root >>= fun datapath ->
  let volume_root = root_dir // "volume" in
  DirWatcher.create volume_root >>= fun volume ->
  let rec retry_loop ((name, promise) as thread) () =
    Deferred.try_with promise >>= function
    | Ok () ->
        Lwt.return_unit
    | Error x ->
        error (fun m -> m "%s thread failed with %s" name (Base.Exn.to_string x))
        >>= fun () -> Clock.after ~seconds:5. >>= retry_loop thread
  in
  [
    ( "volume plugins"
    , watch_volume_plugins ~volume_root ~switch_path ~pipe:volume
    )
  ; ("datapath plugins", watch_datapath_plugins ~datapath_root ~pipe:datapath)
  ]
  |> List.map (fun thread -> retry_loop thread ())
  |> Lwt.join

open Xcp_service

let description =
  String.concat " "
    [
      "Allow xapi storage adapters to be written as individual scripts."
    ; "To add a storage adapter, create a sub-directory in the --root directory"
    ; "with the name of the adapter (e.g. org.xen.xcp.storage.mylvm) and place"
    ; "the scripts inside."
    ]

type backend_error = string * string list [@@deriving sexp]

(** registers pretty printers for `Backend_error*` exceptions.
 *  Otherwise we only log Backend_error_with_backtrace(_), with the pretty
 *  printer we can log the actual arguments of the exception.
 * *)
let register_exn_pretty_printers () =
  Sexplib.Conv.Exn_converter.add ~finalise:false
    [%extension_constructor Storage_interface.Storage_error] (function
    | Storage_interface.Storage_error (Backend_error e) ->
        sexp_of_backend_error e
    | Storage_interface.Storage_error (Backend_error_with_backtrace e) ->
        sexp_of_backend_error e
    | _ ->
        assert false
    )

let () =
  register_exn_pretty_printers () ;
  let root_dir = ref "/var/lib/xapi/storage-scripts" in
  let state_path = ref "/var/run/nonpersistent/xapi-storage-script/state.db" in
  let resources =
    [
      {
        Xcp_service.name= "root"
      ; description=
          "directory whose sub-directories contain sets of per-operation \
           scripts, one sub-directory per queue name"
      ; essential= true
      ; path= root_dir
      ; perms= [Unix.X_OK]
      }
    ; {
        Xcp_service.name= "state"
      ; description=
          "file containing attached SR information, should be deleted on host \
           boot"
      ; essential= false
      ; path= state_path
      ; perms= []
      }
    ]
  in
  let self_test_only = ref false in
  let options =
    [
      ( "self-test-only"
      , Arg.Set self_test_only
      , (fun () -> string_of_bool !self_test_only)
      , "Do only a self-test and exit"
      )
    ; ( "concurrent"
      , Arg.Set concurrent
      , (fun () -> string_of_bool !concurrent)
      , "Issue SMAPIv3 calls concurrently"
      )
    ]
  in
  configure2 ~name:"xapi-script-storage" ~version:Xapi_version.version
    ~doc:description ~resources ~options () ;

  Logs.set_reporter (lwt_reporter ()) ;
  Logs.set_level ~all:true (Some Logs.Info) ;
  let main =
    let* observer_enabled = observer_is_component_enabled () in
    config.use_observer <- observer_enabled ;
    if !self_test_only then
      self_test ~root_dir:!root_dir
    else
      main ~root_dir:!root_dir ~state_path:!state_path
        ~switch_path:!Xcp_client.switch_path
  in
  Lwt_main.run main<|MERGE_RESOLUTION|>--- conflicted
+++ resolved
@@ -1502,15 +1502,11 @@
     |> wrap
   in
   S.VDI.attach3 vdi_attach3_impl ;
-<<<<<<< HEAD
-  let vdi_activate_common dbg dp sr vdi' vm readonly =
-=======
   let dp_attach_info_impl dbg sr vdi dp vm =
     vdi_attach3_impl dbg dp sr vdi vm ()
   in
   S.DP.attach_info dp_attach_info_impl ;
-  let vdi_activate_common dbg dp sr vdi' vm' readonly =
->>>>>>> 6949dbd2
+  let vdi_activate_common dbg dp sr vdi' vm readonly =
     (let vdi = Storage_interface.Vdi.string_of vdi' in
      let domain = domain_of ~dp ~vm in
      Attached_SRs.find sr >>>= fun sr ->
@@ -1815,7 +1811,7 @@
         stat ~dbg ~sr ~vdi:temporary
     )
     >>>= fun response ->
-    choose_datapath domain response >>>= fun (rpc, datapath, uri, domain) ->
+    choose_datapath response >>>= fun (rpc, datapath, uri) ->
     if Datapath_plugins.supports_feature datapath _vdi_mirror_in then
       return_data_rpc (fun () ->
           Datapath_client.import_activate (rpc ~dbg) dbg uri domain
