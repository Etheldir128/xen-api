(*
 * Copyright (C) 2006-2009 Citrix Systems Inc.
 *
 * This program is free software; you can redistribute it and/or modify
 * it under the terms of the GNU Lesser General Public License as published
 * by the Free Software Foundation; version 2.1 only. with the special
 * exception on linking described in file LICENSE.
 *
 * This program is distributed in the hope that it will be useful,
 * but WITHOUT ANY WARRANTY; without even the implied warranty of
 * MERCHANTABILITY or FITNESS FOR A PARTICULAR PURPOSE.  See the
 * GNU Lesser General Public License for more details.
 *)
(*
 * Provide some helpers for XAPI
 *)

module Delay = Xapi_stdext_threads.Threadext.Delay
module Unixext = Xapi_stdext_unix.Unixext

let finally = Xapi_stdext_pervasives.Pervasiveext.finally

let with_lock = Xapi_stdext_threads.Threadext.Mutex.execute

open Xapi_globs
open Xapi_database.Db_filter_types
include Helper_process
open Network

module D = Debug.Make (struct let name = "helpers" end)

open D
module StringSet = Set.Make (String)

let ( let* ) = Result.bind

let log_exn_continue msg f x =
  try f x
  with e ->
    debug "Ignoring exception: %s while %s" (ExnHelper.string_of_exn e) msg

type log_output = Always | Never | On_failure

let filter_patterns =
  [(Re.Pcre.regexp "^(.*proxy_(username|password)=)(.*)$", "(filtered)")]

let filter_args args =
  List.map
    (fun arg ->
      List.fold_left
        (fun acc (r, t) ->
          try String.concat "" [(Re.Pcre.extract ~rex:r acc).(1); t]
          with Not_found -> acc
        )
        arg filter_patterns
    )
    args

let call_script ?(log_output = Always) ?env ?stdin ?timeout script args =
  let should_log_output_on_success, should_log_output_on_failure =
    match log_output with
    | Always ->
        (true, true)
    | Never ->
        (false, false)
    | On_failure ->
        (false, true)
  in
  let timeout_msg =
    match timeout with
    | None ->
        "without a timeout"
    | Some t ->
        Printf.sprintf "with a timeout of %.3f seconds" t
  in
  debug "about to call script %s: %s %s" timeout_msg script
    (String.concat " " (filter_args args)) ;
  try
    Unix.access script [Unix.X_OK] ;
    (* Use the same $PATH as xapi *)
    let env =
      match env with
      | None ->
          [|"PATH=" ^ Option.value (Sys.getenv_opt "PATH") ~default:""|]
      | Some env ->
          env
    in
    let output, _ =
      match stdin with
      | None ->
          Forkhelpers.execute_command_get_output ~env ?timeout script args
      | Some stdin ->
          Forkhelpers.execute_command_get_output_send_stdin ~env ?timeout script
            args stdin
    in
    if should_log_output_on_success then
      debug "%s %s succeeded [ output = '%s' ]" script
        (String.concat " " (filter_args args))
        output ;
    output
  with
  | Unix.Unix_error _ as e ->
      debug "Assuming script %s doesn't exist: caught %s" script
        (ExnHelper.string_of_exn e) ;
      raise e
  | Forkhelpers.Spawn_internal_error (stderr, stdout, status) as e ->
      let message =
        match status with
        | Unix.WEXITED n ->
            Printf.sprintf "exited with code %d" n
        | Unix.WSIGNALED n ->
            Printf.sprintf "was killed by signal %d" n
        | Unix.WSTOPPED n ->
            Printf.sprintf "was stopped by signal %d" n
      in
      if should_log_output_on_failure then
        debug "%s %s %s [stdout = '%s'; stderr = '%s']" script
          (String.concat " " (filter_args args))
          message stdout stderr ;
      raise e

(** Construct a descriptive network name (used as name_label) for a give network interface. *)
let choose_network_name_for_pif device =
  Printf.sprintf "Pool-wide network associated with %s" device

(* !! FIXME - trap proper MISSINGREFERENCE exception when this has been defined *)
(* !! FIXME(2) - this code could be shared with the CLI? *)
let checknull f = try f () with _ -> "<not in database>"

let ignore_invalid_ref f (x : 'a Ref.t) =
  try Ref.to_option (f x) with Db_exn.DBCache_NotFound _ -> None

let get_pool ~__context = List.hd (Db.Pool.get_all ~__context)

let get_master ~__context =
  Db.Pool.get_master ~__context ~self:(get_pool ~__context)

(** [get_bridge_is_connected ~__context bridge] checks whether at least one of the physical
 * interfaces connected to the bridge is connected *)
let get_bridge_is_connected ~__context bridge =
  let dbg = Context.string_of_task __context in
  Net.Bridge.get_physical_interfaces dbg bridge
  |> List.exists (fun name -> Net.Interface.is_connected dbg name)

let get_management_iface_is_connected ~__context =
  Xapi_inventory.lookup Xapi_inventory._management_interface
  |> get_bridge_is_connected ~__context

let get_management_ip_addr ~__context =
  let dbg = Context.string_of_task __context in
  Option.map fst (Networking_info.get_management_ip_addr ~dbg)

let get_localhost_uuid () =
  Xapi_inventory.lookup Xapi_inventory._installation_uuid

let get_localhost_uncached ~__context =
  let uuid = get_localhost_uuid () in
  Db.Host.get_by_uuid ~__context ~uuid

let get_localhost ~__context =
  let localhost_ref = !Xapi_globs.localhost_ref in
  match localhost_ref = Ref.null with
  | false ->
      localhost_ref
  | true ->
      get_localhost_uncached ~__context

(* Determine the gateway and DNS PIFs:
 * If one of the PIFs with IP has other_config:defaultroute=true, then
 * pick this one as gateway PIF. If there are multiple, pick a random one of these.
 * If there are none, then pick the management interface. If there is no management
 * interface, pick a random PIF.
 * Similarly for the DNS PIF, but with other_config:peerdns. *)
let determine_gateway_and_dns_ifs ~__context
    ?(management_interface : API.ref_PIF option) () =
  let localhost = get_localhost ~__context in
  let ip_pifs =
    Db.PIF.get_records_where ~__context
      ~expr:
        (And
           ( Eq (Field "host", Literal (Ref.string_of localhost))
           , Or
               ( And
                   ( Not (Eq (Field "ip_configuration_mode", Literal "None"))
                   , Eq (Field "primary_address_type", Literal "IPv4")
                   )
               , And
                   ( Not (Eq (Field "ipv6_configuration_mode", Literal "None"))
                   , Eq (Field "primary_address_type", Literal "IPv6")
                   )
               )
           )
        )
  in
  if ip_pifs = [] then
    (None, None)
  else
    let gateway_pif, gateway_rc =
      let oc =
        List.filter
          (fun (_, r) ->
            List.mem_assoc "defaultroute" r.API.pIF_other_config
            && List.assoc "defaultroute" r.API.pIF_other_config = "true"
          )
          ip_pifs
      in
      match oc with
      | (ref, rc) :: tl ->
          if tl <> [] then
            warn
              "multiple PIFs with other_config:defaultroute=true - choosing %s"
              rc.API.pIF_device ;
          (ref, rc)
      | [] -> (
        match management_interface with
        | Some pif ->
            let rc = Db.PIF.get_record ~__context ~self:pif in
            (pif, rc)
        | None -> (
            let mgmt =
              List.filter (fun (_, r) -> r.API.pIF_management) ip_pifs
            in
            match mgmt with
            | (ref, rc) :: _ ->
                (ref, rc)
            | [] ->
                let ref, rc = List.hd ip_pifs in
                warn "no gateway PIF found - choosing %s" rc.API.pIF_device ;
                (ref, rc)
          )
      )
    in
    let dns_pif, dns_rc =
      let oc =
        List.filter
          (fun (_, r) ->
            List.mem_assoc "peerdns" r.API.pIF_other_config
            && List.assoc "peerdns" r.API.pIF_other_config = "true"
          )
          ip_pifs
      in
      match oc with
      | (ref, rc) :: tl ->
          if tl <> [] then
            warn "multiple PIFs with other_config:peerdns=true - choosing %s"
              rc.API.pIF_device ;
          (ref, rc)
      | [] -> (
        match management_interface with
        | Some pif ->
            let pif_rc = Db.PIF.get_record ~__context ~self:pif in
            (pif, pif_rc)
        | None -> (
            let mgmt =
              List.filter (fun (_, r) -> r.API.pIF_management) ip_pifs
            in
            match mgmt with
            | (ref, rc) :: _ ->
                (ref, rc)
            | [] ->
                let ref, rc = List.hd ip_pifs in
                warn "no DNS PIF found - choosing %s" rc.API.pIF_device ;
                (ref, rc)
          )
      )
    in
    let gateway_bridge =
      Db.Network.get_bridge ~__context ~self:gateway_rc.API.pIF_network
    in
    let dns_bridge =
      Db.Network.get_bridge ~__context ~self:dns_rc.API.pIF_network
    in
    (Some (gateway_pif, gateway_bridge), Some (dns_pif, dns_bridge))

let update_pif_address ~__context ~self =
  let network = Db.PIF.get_network ~__context ~self in
  let bridge = Db.Network.get_bridge ~__context ~self:network in
  let dbg = Context.string_of_task __context in
  try
    if Net.Interface.exists dbg bridge then (
      ( match Net.Interface.get_ipv4_addr dbg bridge with
      | (addr, plen) :: _ ->
          let ip = Unix.string_of_inet_addr addr in
          let netmask = Network_interface.prefixlen_to_netmask plen in
          if
            ip <> Db.PIF.get_IP ~__context ~self
            || netmask <> Db.PIF.get_netmask ~__context ~self
          then (
            debug "PIF %s bridge %s IP address changed: %s/%s"
              (Db.PIF.get_uuid ~__context ~self)
              bridge ip netmask ;
            Db.PIF.set_IP ~__context ~self ~value:ip ;
            Db.PIF.set_netmask ~__context ~self ~value:netmask
          )
      | _ ->
          ()
      ) ;
      let ipv6_addr = Net.Interface.get_ipv6_addr dbg bridge in
      let ipv6_addr' =
        List.map
          (fun (addr, plen) ->
            Printf.sprintf "%s/%d" (Unix.string_of_inet_addr addr) plen
          )
          ipv6_addr
      in
      if ipv6_addr' <> Db.PIF.get_IPv6 ~__context ~self then (
        debug "PIF %s bridge %s IPv6 address changed: %s"
          (Db.PIF.get_uuid ~__context ~self)
          bridge
          (String.concat "; " ipv6_addr') ;
        Db.PIF.set_IPv6 ~__context ~self ~value:ipv6_addr'
      )
    ) else
      debug "Bridge %s is not up; not updating IP" bridge
  with _ -> debug "Bridge %s is not up; not updating IP" bridge

let update_getty () =
  (* Running update-issue service on best effort basis *)
  try
    ignore
      (call_script ~log_output:On_failure !Xapi_globs.update_issue_script []) ;
    ignore
      (call_script ~log_output:On_failure
         !Xapi_globs.kill_process_script
         ["-q"; "-HUP"; "-r"; ".*getty"]
      )
  with _ -> warn "Unable to update getty at %s" __LOC__

let set_gateway ~__context ~pif ~bridge =
  let dbg = Context.string_of_task __context in
  try
    if Net.Interface.exists dbg bridge then (
      ( match Net.Interface.get_ipv4_gateway dbg bridge with
      | Some addr ->
          Db.PIF.set_gateway ~__context ~self:pif
            ~value:(Unix.string_of_inet_addr addr)
      | None ->
          ()
      ) ;
      match Net.Interface.get_ipv6_gateway dbg bridge with
      | Some addr ->
          Db.PIF.set_ipv6_gateway ~__context ~self:pif
            ~value:(Unix.string_of_inet_addr addr)
      | None ->
          ()
    )
  with _ ->
    warn "Unable to get the gateway of PIF %s (%s)" (Ref.string_of pif) bridge

let set_DNS ~__context ~pif ~bridge =
  let dbg = Context.string_of_task __context in
  try
    if Net.Interface.exists dbg bridge then
      match Net.Interface.get_dns dbg bridge with
      | (_ :: _ as nameservers), _ ->
          let dns =
            String.concat "," (List.map Unix.string_of_inet_addr nameservers)
          in
          Db.PIF.set_DNS ~__context ~self:pif ~value:dns
      | [], _ ->
          ()
  with _ ->
    warn "Unable to get the dns of PIF %s (%s)" (Ref.string_of pif) bridge

let update_pif_addresses ~__context =
  debug "Updating IP addresses in DB for DHCP and autoconf PIFs" ;
  let host = get_localhost ~__context in
  let pifs =
    Db.PIF.get_refs_where ~__context
      ~expr:
        (And
           ( Eq (Field "host", Literal (Ref.string_of host))
           , Or
               ( Or
                   ( Eq (Field "ip_configuration_mode", Literal "DHCP")
                   , Eq (Field "ipv6_configuration_mode", Literal "DHCP")
                   )
               , Eq (Field "ipv6_configuration_mode", Literal "Autoconf")
               )
           )
        )
  in
  let gateway_if, dns_if = determine_gateway_and_dns_ifs ~__context () in
  Option.iter
    (fun (pif, bridge) -> set_gateway ~__context ~pif ~bridge)
    gateway_if ;
  Option.iter (fun (pif, bridge) -> set_DNS ~__context ~pif ~bridge) dns_if ;
  List.iter (fun self -> update_pif_address ~__context ~self) pifs

module TraceHelper = struct
  let inject_span_into_req (span : Tracing.Span.t option) =
    let open Tracing in
    let span_context = Option.map Span.get_context span in
    let traceparent = Option.map SpanContext.to_traceparent span_context in
    let trace_context =
      Option.map SpanContext.context_of_span_context span_context
    in
    let trace_context =
      Option.value ~default:TraceContext.empty trace_context
      |> TraceContext.with_traceparent traceparent
    in
    Tracing_propagator.Propagator.Http.inject_into trace_context
end

(* Note that both this and `make_timeboxed_rpc` are almost always
 * partially applied, returning a function of type 'Rpc.request -> Rpc.response'.
 * The body is therefore not evaluated until the RPC call is actually being
 * made. *)
let make_rpc ~__context rpc : Rpc.response =
  let subtask_of = Ref.string_of (Context.get_task_id __context) in
  let open Xmlrpc_client in
  let tracing = Context.set_client_span __context in
<<<<<<< HEAD
  let dorpc, path =
    if !Xapi_globs.use_xmlrpc then
      (XMLRPC_protocol.rpc, "/")
    else
      (JSONRPC_protocol.rpc, "/jsonrpc")
  in
  let http = xmlrpc ~subtask_of ~version:"1.1" path ~tracing in
=======
  let http = xmlrpc ~subtask_of ~version:"1.1" "/" in
  let http = TraceHelper.inject_span_into_req tracing http in
>>>>>>> d8baca78
  let transport =
    if Pool_role.is_master () then
      Unix Xapi_globs.unix_domain_socket
    else
      SSL
        ( SSL.make ~use_stunnel_cache:true ~verify_cert:(Stunnel_client.pool ())
            ()
        , Pool_role.get_master_address ()
        , !Constants.https_port
        )
  in
  dorpc ~srcstr:"xapi" ~dststr:"xapi" ~transport ~http rpc

let make_timeboxed_rpc ~__context timeout rpc : Rpc.response =
  let subtask_of = Ref.string_of (Context.get_task_id __context) in
  Server_helpers.exec_with_new_task "timeboxed_rpc"
    ~subtask_of:(Context.get_task_id __context) (fun __context ->
      (* Note we need a new task here because the 'resources' (including stunnel pid) are
       * associated with the task. To avoid conflating the stunnel with any real resources
       * the task has acquired we make a new one specifically for the stunnel pid *)
      let open Xmlrpc_client in
      let tracing = Context.set_client_span __context in
      let http = xmlrpc ~subtask_of ~version:"1.1" "/" in
      let http = TraceHelper.inject_span_into_req tracing http in
      let task_id = Context.get_task_id __context in
      let cancel () =
        let resources =
          Locking_helpers.Thread_state.get_acquired_resources_by_task task_id
        in
        List.iter Locking_helpers.kill_resource resources
      in
      let module Scheduler = Xapi_stdext_threads_scheduler.Scheduler in
      Scheduler.add_to_queue (Ref.string_of task_id) Scheduler.OneShot timeout
        cancel ;
      let transport =
        if Pool_role.is_master () then
          Unix Xapi_globs.unix_domain_socket
        else
          SSL
            ( SSL.make ~verify_cert:(Stunnel_client.pool ())
                ~use_stunnel_cache:true ~task_id:(Ref.string_of task_id) ()
            , Pool_role.get_master_address ()
            , !Constants.https_port
            )
      in
      let result =
        XMLRPC_protocol.rpc ~srcstr:"xapi" ~dststr:"xapi" ~transport ~http rpc
      in
      Scheduler.remove_from_queue (Ref.string_of task_id) ;
      result
  )

let pool_secret = "pool_secret"

let secret_string_of_request req =
  Option.map SecretString.of_string
  @@
  match List.assoc_opt pool_secret req.Http.Request.cookie with
  | Some _ as r ->
      r
  | None ->
      List.assoc_opt pool_secret req.Http.Request.query

let with_cookie t request =
  {request with Http.Request.cookie= SecretString.with_cookie t []}

let make_remote_rpc_of_url ~verify_cert ~srcstr ~dststr (url, pool_secret) call
    =
  let open Xmlrpc_client in
  let http =
    xmlrpc ~version:"1.0" ?auth:(Http.Url.auth_of url)
      ~query:(Http.Url.get_query_params url)
      (Http.Url.get_uri url)
  in
  let http =
    match pool_secret with
    | Some pool_secret ->
        with_cookie pool_secret http
    | None ->
        http
  in
  let transport = transport_of_url ~verify_cert url in
  XMLRPC_protocol.rpc ~transport ~srcstr ~dststr ~http call

(* This one uses rpc-light *)
let make_remote_rpc ?(verify_cert = Stunnel_client.pool ()) ~__context
    remote_address xml =
  let open Xmlrpc_client in
  let transport =
    SSL (SSL.make ~verify_cert (), remote_address, !Constants.https_port)
  in
  let tracing = Context.tracing_of __context in
  let http = xmlrpc ~version:"1.0" "/" in
  let http = TraceHelper.inject_span_into_req tracing http in
  XMLRPC_protocol.rpc ~srcstr:"xapi" ~dststr:"remote_xapi" ~transport ~http xml

(* Helper type for an object which may or may not be in the local database. *)
type 'a api_object =
  | LocalObject of 'a Ref.t
  | RemoteObject of ((Rpc.call -> Rpc.response) * API.ref_session * 'a Ref.t)

(** Log into pool master using the client code, call a function
    passing it the rpc function and session id, logout when finished. *)
let call_api_functions_internal ~__context f =
  let rpc = make_rpc ~__context in
  (* let () = debug "logging into master" in *)
  (* If we're the master then our existing session may be a client one without 'pool' flag set, so
     we consider making a new one.
     If we're a slave then our existing session (if we have one) may have the 'pool' flag set
     because it would have been created for us in the message forwarding layer in the master,
     so we just re-use it. However sometimes the session is directly created in slave without 'pool'
     flag set (e.g. cross pool VM import).
     So no matter we are master or slave we have to make sure get a session with 'pool' flag set.
     If we haven't got an existing session in our context then we always make a new one *)
  let require_explicit_logout = ref false in
  let do_master_login () =
    let session =
      Client.Client.Session.slave_login ~rpc ~host:(get_localhost ~__context)
        ~psecret:(Xapi_globs.pool_secret ())
    in
    require_explicit_logout := true ;
    session
  in
  let session_id =
    let f () =
      let session_id = Context.get_session_id __context in
      (* read attr to test if session is still valid *)
      let in_pool = Db.Session.get_pool ~__context ~self:session_id in
      (session_id, in_pool)
    in
    match f () with
    | session_id, true ->
        session_id
    | _ ->
        do_master_login ()
    | exception _ ->
        do_master_login ()
  in
  (* let () = debug "login done" in *)
  finally
    (fun () -> f rpc session_id)
    (fun () ->
      (* debug "remote client call finished; logging out"; *)
      if !require_explicit_logout then
        try Client.Client.Session.logout ~rpc ~session_id
        with e ->
          debug "Helpers.call_api_functions failed to logout: %s (ignoring)"
            (Printexc.to_string e)
    )

let call_api_functions ~__context f =
  Context.with_tracing ~__context __FUNCTION__ @@ fun __context ->
  match Context.get_test_rpc __context with
  | Some rpc ->
      f rpc (Ref.of_secret_string "fake_session")
  | None ->
      call_api_functions_internal ~__context f

let call_emergency_mode_functions hostname f =
  let open Xmlrpc_client in
  let transport =
    SSL
      ( SSL.make ~verify_cert:(Stunnel_client.pool ()) ()
      , hostname
      , !Constants.https_port
      )
  in
  let http = xmlrpc ~version:"1.0" "/" in
  let rpc =
    XMLRPC_protocol.rpc ~srcstr:"xapi" ~dststr:"xapi" ~transport ~http
  in
  let session_id =
    Client.Client.Session.slave_local_login ~rpc
      ~psecret:(Xapi_globs.pool_secret ())
  in
  finally
    (fun () -> f rpc session_id)
    (fun () -> Client.Client.Session.local_logout ~rpc ~session_id)

let progress ~__context t =
  for i = 0 to int_of_float (t *. 100.) do
    let v = float_of_int i /. 100. /. t in
    TaskHelper.set_progress ~__context v ;
    Thread.delay 1.
  done ;
  TaskHelper.set_progress ~__context 1.

let is_domain_zero_with_record ~__context vm_ref vm_rec =
  let host_ref = vm_rec.API.vM_resident_on in
  vm_rec.API.vM_is_control_domain
  && Db.is_valid_ref __context host_ref
  && Db.Host.get_control_domain ~__context ~self:host_ref = vm_ref

let is_domain_zero ~__context vm_ref =
  is_domain_zero_with_record ~__context vm_ref
    (Db.VM.get_record ~__context ~self:vm_ref)

exception No_domain_zero of string

let domain_zero_ref_cache = ref None

let domain_zero_ref_cache_mutex = Mutex.create ()

let get_domain_zero ~__context : API.ref_VM =
  with_lock domain_zero_ref_cache_mutex (fun () ->
      match !domain_zero_ref_cache with
      | Some r ->
          r
      | None -> (
          (* Read the control domain uuid from the inventory file *)
          let uuid =
            Xapi_inventory.lookup Xapi_inventory._control_domain_uuid
          in
          try
            let vm = Db.VM.get_by_uuid ~__context ~uuid in
            if not (is_domain_zero ~__context vm) then (
              error
                "VM uuid %s is not domain zero but the uuid is in my inventory \
                 file"
                uuid ;
              raise (No_domain_zero uuid)
            ) ;
            domain_zero_ref_cache := Some vm ;
            vm
          with _ ->
            error "Failed to find domain zero (uuid = %s)" uuid ;
            raise (No_domain_zero uuid)
        )
  )

let update_domain_zero_name ~__context host hostname =
  let stem = "Control domain on host: " in
  let full_name = stem ^ hostname in
  let dom0 = get_domain_zero ~__context in
  (* Double check host *)
  let dom0_host = Db.VM.get_resident_on ~__context ~self:dom0 in
  if dom0_host <> host then
    error "Unexpectedly incorrect dom0 record in update_domain_zero_name"
  else
    let current_name = Db.VM.get_name_label ~__context ~self:dom0 in
    let is_default =
      try String.sub current_name 0 (String.length stem) = stem
      with _ -> false
    in
    if is_default && current_name <> full_name then
      Db.VM.set_name_label ~__context ~self:dom0 ~value:full_name

(** An hvmloader boot has the following user-settable parameters: *)
type hvmloader_boot_t = {timeoffset: string}

(** A 'direct' boot (one that is not indirected through a bootloader) has
    the following options: *)
type direct_boot_t = {
    kernel: string
  ; kernel_args: string
  ; ramdisk: string option
}

(** An 'indirect' boot (one that defers to a bootloader) has the following
    options: *)
type indirect_boot_t = {
    bootloader: string  (** bootloader to use (eg "pygrub") *)
  ; extra_args: string
        (** extra commandline arguments to pass bootloader for the kernel *)
  ; legacy_args: string  (** "legacy" args to cope with Zurich/Geneva guests *)
  ; pv_bootloader_args: string  (** misc arguments for the bootloader itself *)
  ; vdis: API.ref_VDI list  (** list of bootable VDIs *)
}

(** A type which represents the boot method a guest is configured to use *)
type boot_method =
  | Hvmloader of hvmloader_boot_t
  | Direct of direct_boot_t
  | Indirect of indirect_boot_t

(** Returns the current value of the pool configuration flag
   that indicates whether a rolling upgrade is in progress. *)
let rolling_upgrade_in_progress_of_oc oc =
  List.mem_assoc Xapi_globs.rolling_upgrade_in_progress oc

(* Note: the reason it's OK to trap exceptions and return false is that -- an exn will only happen if the pool record
   is not present in the database; that only happens on firstboot (when you're a master with no db and you're creating
   the db for the first time). In that context you cannot be in rolling upgrade mode *)
let rolling_upgrade_in_progress ~__context =
  try
    let pool = get_pool ~__context in
    rolling_upgrade_in_progress_of_oc
      (Db.Pool.get_other_config ~__context ~self:pool)
  with _ -> false

let check_domain_type : API.domain_type -> [`hvm | `pv_in_pvh | `pv | `pvh] =
  function
  | `hvm ->
      `hvm
  | `pv_in_pvh ->
      `pv_in_pvh
  | `pv ->
      `pv
  | `pvh ->
      `pvh
  | `unspecified ->
      raise
        Api_errors.(Server_error (internal_error, ["unspecified domain type"]))

let domain_type ~__context ~self : [`hvm | `pv_in_pvh | `pv | `pvh] =
  let vm = Db.VM.get_record ~__context ~self in
  match vm.API.vM_power_state with
  | `Paused | `Running | `Suspended ->
      Db.VM_metrics.get_current_domain_type ~__context ~self:vm.API.vM_metrics
      |> check_domain_type
  | `Halted ->
      vm.API.vM_domain_type |> check_domain_type

(** Inspect the current configuration of a VM and return a boot_method type *)
let boot_method_of_vm ~__context ~vm =
  let hvmloader_options () =
    let timeoffset =
      try List.assoc "timeoffset" vm.API.vM_platform with _ -> "0"
    in
    {timeoffset}
  in
  let direct_options () =
    let kernel = vm.API.vM_PV_kernel
    and kernel_args = vm.API.vM_PV_args
    and ramdisk =
      if vm.API.vM_PV_ramdisk <> "" then Some vm.API.vM_PV_ramdisk else None
    in
    {kernel; kernel_args; ramdisk}
  in
  let indirect_options () =
    (* Extract the default kernel from the boot disk via bootloader *)
    (* NB We allow multiple bootable VDIs, in which case the
       bootloader gets to choose. Note that a VM may have no
       bootable VDIs; this might happen for example if the
       bootloader intends to PXE boot *)
    let boot_vdis =
      List.filter
        (fun self -> Db.VBD.get_bootable ~__context ~self)
        vm.API.vM_VBDs
      |> List.filter (fun self -> not (Db.VBD.get_empty ~__context ~self))
      |> List.map (fun self -> Db.VBD.get_VDI ~__context ~self)
    in
    {
      bootloader= vm.API.vM_PV_bootloader
    ; extra_args= vm.API.vM_PV_args
    ; legacy_args= vm.API.vM_PV_legacy_args
    ; pv_bootloader_args= vm.API.vM_PV_bootloader_args
    ; vdis= boot_vdis
    }
  in
  let direct_boot = vm.API.vM_PV_bootloader = "" in
  match (check_domain_type vm.API.vM_domain_type, direct_boot) with
  | `hvm, _ ->
      Hvmloader (hvmloader_options ())
  | `pv, true | `pv_in_pvh, true | `pvh, true ->
      Direct (direct_options ())
  | `pv, false | `pv_in_pvh, false | `pvh, false ->
      Indirect (indirect_options ())

let needs_qemu_from_domain_type = function
  | `hvm ->
      true
  | `pv_in_pvh | `pv | `pvh | `unspecified ->
      false

let will_have_qemu_from_record (x : API.vM_t) =
  x.API.vM_domain_type |> needs_qemu_from_domain_type

let will_have_qemu ~__context ~self =
  Db.VM.get_domain_type ~__context ~self |> needs_qemu_from_domain_type

let has_qemu_currently ~__context ~self =
  Db.VM_metrics.get_current_domain_type ~__context
    ~self:(Db.VM.get_metrics ~__context ~self)
  |> needs_qemu_from_domain_type

let has_qemu ~__context ~self =
  match Db.VM.get_power_state ~__context ~self with
  | `Paused | `Running | `Suspended ->
      has_qemu_currently ~__context ~self
  | `Halted | _ ->
      will_have_qemu ~__context ~self

let is_running ~__context ~self = Db.VM.get_domid ~__context ~self <> -1L

let devid_of_vif ~__context ~self =
  int_of_string (Db.VIF.get_device ~__context ~self)

exception Device_has_no_VIF

let get_special_network other_config_key ~__context =
  let nets = Db.Network.get_all ~__context in
  let findfn net =
    let other_config = Db.Network.get_other_config ~__context ~self:net in
    try bool_of_string (List.assoc other_config_key other_config)
    with _ -> false
  in
  (* Assume there's only one of these! *)
  List.find findfn nets

let get_guest_installer_network = get_special_network is_guest_installer_network

let get_host_internal_management_network =
  get_special_network is_host_internal_management_network

(* -------------------------------------------------------------------------------------------------
    Storage related helpers
   ------------------------------------------------------------------------------------------------- *)

let get_my_pbds __context =
  let localhost = get_localhost ~__context in
  let localhost = Ref.string_of localhost in
  Db.PBD.get_records_where ~__context
    ~expr:(Eq (Field "host", Literal localhost))

(* Return the PBD for specified SR on a specific host *)
(* Just say an SR is shared if it has more than one PBD *)
let is_sr_shared ~__context ~self =
  match Db.SR.get_PBDs ~__context ~self with [] | [_] -> false | _ -> true

let get_main_ip_address ~__context =
  try Pool_role.get_master_address () with _ -> "127.0.0.1"

let is_pool_master ~__context ~host =
  let host_id = Db.Host.get_uuid ~__context ~self:host in
  let master = get_master ~__context in
  let master_id = Db.Host.get_uuid ~__context ~self:master in
  host_id = master_id

let assert_we_are_master ~__context =
  if not (is_pool_master ~__context ~host:(get_localhost ~__context)) then
    raise
      Api_errors.(
        Server_error (host_is_slave, [Pool_role.get_master_address ()])
      )

(* Host version compare helpers *)
let compare_int_lists : int list -> int list -> int =
 fun a b ->
  let first_non_zero is =
    List.fold_left (fun a b -> if a <> 0 then a else b) 0 is
  in
  first_non_zero (List.map2 compare a b)

let group_by f list =
  let evaluated_list = List.map (fun x -> (x, f x)) list in
  let snd_equality (_, x) (_, y) = x = y in
  let snd_compare (_, x) (_, y) = compare x y in
  let sorted = List.sort snd_compare evaluated_list in
  let rec take_while p ac = function
    | [] ->
        (ac, [])
    | x :: xs ->
        if p x then
          take_while p (x :: ac) xs
        else
          (ac, x :: xs)
  in
  let rec group ac = function
    | [] ->
        ac
    | x :: xs ->
        let peers, rest = take_while (snd_equality x) [] (x :: xs) in
        group (peers :: ac) rest
  in
  group [] sorted

(** Groups list elements by equality of result of function application sorted
 *  in order of that result *)
let group_by ~ordering f list =
  match ordering with
  | `descending ->
      group_by f list
  | `ascending ->
      List.rev (group_by f list)

(** Schwarzian transform sort *)
let sort_by_schwarzian ?(descending = false) f list =
  let comp x y = if descending then compare y x else compare x y in
  List.map (fun x -> (x, f x)) list
  |> List.sort (fun (_, x') (_, y') -> comp x' y')
  |> List.map (fun (x, _) -> x)

let platform_version_inverness = [2; 4; 0]

let version_string_of : __context:Context.t -> [`host] api_object -> string =
 fun ~__context host ->
  try
    let software_version =
      match host with
      | LocalObject host_ref ->
          Db.Host.get_software_version ~__context ~self:host_ref
      | RemoteObject (rpc, session_id, host_ref) ->
          Client.Client.Host.get_software_version ~rpc ~session_id
            ~self:host_ref
    in
    List.assoc Xapi_globs._platform_version software_version
  with Not_found -> Xapi_globs.default_platform_version

let version_of : __context:Context.t -> [`host] api_object -> int list =
 fun ~__context host ->
  let vs = version_string_of ~__context host in
  List.map int_of_string (String.split_on_char '.' vs)

(* Compares host versions, analogous to Stdlib.compare. *)
let compare_host_platform_versions :
    __context:Context.t -> [`host] api_object -> [`host] api_object -> int =
 fun ~__context host_a host_b ->
  let version_of = version_of ~__context in
  compare_int_lists (version_of host_a) (version_of host_b)

let max_version_in_pool : __context:Context.t -> int list =
 fun ~__context ->
  let max_version a b =
    if a = [] then b else if compare_int_lists a b > 0 then a else b
  and versions =
    List.map
      (fun host_ref -> version_of ~__context (LocalObject host_ref))
      (Db.Host.get_all ~__context)
  in
  List.fold_left max_version [] versions

let host_has_highest_version_in_pool :
    __context:Context.t -> host:[`host] api_object -> bool =
 fun ~__context ~host ->
  let host_version = version_of ~__context host
  and max_version = max_version_in_pool ~__context in
  compare_int_lists host_version max_version >= 0

let host_versions_not_decreasing ~__context ~host_from ~host_to =
  compare_host_platform_versions ~__context host_from host_to <= 0

let is_platform_version_same_on_master ~__context ~host =
  if is_pool_master ~__context ~host then
    true
  else
    let master = get_master ~__context in
    compare_host_platform_versions ~__context (LocalObject master)
      (LocalObject host)
    = 0

let maybe_raise_vtpm_unimplemented func message =
  if not !ignore_vtpm_unimplemented then (
    error {|%s: Functionality not implemented yet. "%s"|} func message ;
    raise Api_errors.(Server_error (not_implemented, [message]))
  )

let assert_platform_version_is_same_on_master ~__context ~host ~self =
  if not (is_platform_version_same_on_master ~__context ~host) then
    raise
      (Api_errors.Server_error
         ( Api_errors.vm_host_incompatible_version
         , [Ref.string_of host; Ref.string_of self]
         )
      )

(** PR-1007 - block operations during rolling upgrade *)

(* Assertion functions which raise an exception if certain invariants
   are broken during an upgrade. *)
let assert_rolling_upgrade_not_in_progress : __context:Context.t -> unit =
 fun ~__context ->
  if rolling_upgrade_in_progress ~__context then
    raise (Api_errors.Server_error (Api_errors.not_supported_during_upgrade, []))

let assert_host_has_highest_version_in_pool :
    __context:Context.t -> host:API.ref_host -> unit =
 fun ~__context ~host ->
  if not (host_has_highest_version_in_pool ~__context ~host:(LocalObject host))
  then
    raise (Api_errors.Server_error (Api_errors.not_supported_during_upgrade, []))

let pool_has_different_host_platform_versions ~__context =
  let all_hosts = Db.Host.get_all ~__context in
  let platform_versions =
    List.map
      (fun host -> version_string_of ~__context (LocalObject host))
      all_hosts
  in
  let is_different_to_me platform_version =
    platform_version <> Xapi_version.platform_version ()
  in
  List.fold_left ( || ) false (List.map is_different_to_me platform_versions)

(* Checks that a host has a PBD for a particular SR (meaning that the
   SR is visible to the host) *)
let host_has_pbd_for_sr ~__context ~host ~sr =
  try
    let sr_pbds = Db.SR.get_PBDs ~__context ~self:sr in
    let sr_host_pbd =
      List.filter
        (fun pbd -> host = Db.PBD.get_host ~__context ~self:pbd)
        sr_pbds
    in
    sr_host_pbd <> []
    (* empty list means no PBDs *)
  with _ -> false

(* Checks if an SR exists, returning an SR ref option (None if it is missing) *)
let check_sr_exists ~__context ~self =
  try
    ignore (Db.SR.get_uuid ~__context ~self) ;
    Some self
  with _ -> None

(* Checks that an SR exists, and is visible to a host *)
let check_sr_exists_for_host ~__context ~self ~host =
  if host_has_pbd_for_sr ~__context ~host ~sr:self then
    Some self
  else
    None

(* Returns an SR suitable for suspending this VM *)
let choose_suspend_sr ~__context ~vm =
  (* If the VM.suspend_SR exists, use that. If it fails, try the Pool.suspend_image_SR. *)
  (* If that fails, try the Host.suspend_image_SR. *)
  let vm_sr = Db.VM.get_suspend_SR ~__context ~self:vm in
  let pool = get_pool ~__context in
  let pool_sr = Db.Pool.get_suspend_image_SR ~__context ~self:pool in
  let resident_on = Db.VM.get_resident_on ~__context ~self:vm in
  let host_sr = Db.Host.get_suspend_image_sr ~__context ~self:resident_on in
  match
    ( check_sr_exists_for_host ~__context ~self:vm_sr ~host:resident_on
    , check_sr_exists_for_host ~__context ~self:pool_sr ~host:resident_on
    , check_sr_exists_for_host ~__context ~self:host_sr ~host:resident_on
    )
  with
  | Some x, _, _ ->
      x
  | _, Some x, _ ->
      x
  | _, _, Some x ->
      x
  | None, None, None ->
      raise
        (Api_errors.Server_error
           (Api_errors.vm_no_suspend_sr, [Ref.string_of vm])
        )

(* return the operations filtered for cancels functions *)
let cancel_tasks ~__context ~ops ~all_tasks_in_db
    ~(* all tasks in database *) task_ids
    ~(* all tasks to explicitly cancel *) set =
  let cancel_splitset_taskid set1 taskids =
    let su1 = ref [] and c = ref false in
    let into (e, _) l = List.mem e l in
    (* If it's a task we want to explicitly cancel or a task which doesn't exist in the
       database at all then we should cancel it. *)
    List.iter
      (fun s1 ->
        if
          into s1 taskids
          || not (List.mem (Ref.of_string (fst s1)) all_tasks_in_db)
        then
          c := true
        else
          su1 := s1 :: !su1
      )
      set1 ;
    (!su1, !c)
  in
  let unique_ops, got_common = cancel_splitset_taskid ops task_ids in
  if got_common then
    set unique_ops

(** Returns true if the media is removable.
    Currently this just means "CD" but might change in future? *)
let is_removable ~__context ~vbd = Db.VBD.get_type ~__context ~self:vbd = `CD

(* Port checks. *)
let is_valid_tcp_udp_port ~port = port >= 1 && port <= 65535

let assert_is_valid_tcp_udp_port ~port ~name =
  if is_valid_tcp_udp_port ~port then
    ()
  else
    raise
      Api_errors.(
        Server_error
          (value_not_supported, [name; string_of_int port; "Port out of range"])
      )

let assert_is_valid_tcp_udp_port_range ~first_port ~first_name ~last_port
    ~last_name =
  assert_is_valid_tcp_udp_port ~port:first_port ~name:first_name ;
  assert_is_valid_tcp_udp_port ~port:last_port ~name:last_name ;
  if last_port < first_port then
    raise
      Api_errors.(
        Server_error
          ( value_not_supported
          , [
              last_name
            ; string_of_int last_port
            ; Printf.sprintf "%s smaller than %s" last_name first_name
            ]
          )
      )

(* IP address and CIDR checks *)

let is_valid_ip kind address =
  match (Unixext.domain_of_addr address, kind) with
  | Some x, `ipv4or6 when x = Unix.PF_INET || x = Unix.PF_INET6 ->
      true
  | Some x, `ipv4 when x = Unix.PF_INET ->
      true
  | Some x, `ipv6 when x = Unix.PF_INET6 ->
      true
  | _ ->
      false

let assert_is_valid_ip kind field address =
  if not (is_valid_ip kind address) then
    raise Api_errors.(Server_error (invalid_ip_address_specified, [field]))

module type AbstractIpaddr = sig
  type t

  module Prefix : sig
    type addr = t

    type t

    val of_string : string -> (t, [> `Msg of string]) result

    val address : t -> addr

    val bits : t -> int
  end

  val to_string : t -> string
end

let parse_cidr kind cidr =
  let select_ip_family = function
    | `ipv4 ->
        (module Ipaddr.V4 : AbstractIpaddr)
    | `ipv6 ->
        (module Ipaddr.V6)
  in
  let module AddrParse = (val select_ip_family kind) in
  match AddrParse.Prefix.of_string cidr with
  | Ok ip_t ->
      let address = AddrParse.Prefix.address ip_t |> AddrParse.to_string in
      let prefixlen = AddrParse.Prefix.bits ip_t in
      Some (address, prefixlen)
  | Error e ->
      let msg = match e with `Msg str -> str in
      error "Invalid address in CIDR (%s). %s" cidr msg ;
      None

let valid_cidr_aux kind cidr =
  match kind with
  | `ipv4or6 ->
      parse_cidr `ipv4 cidr = None && parse_cidr `ipv6 cidr = None
  | (`ipv4 | `ipv6) as kind ->
      parse_cidr kind cidr = None

let assert_is_valid_cidr kind field cidr =
  if valid_cidr_aux kind cidr then
    raise Api_errors.(Server_error (invalid_cidr_address_specified, [field]))

let assert_is_valid_ip_addr kind field address =
  if (not (is_valid_ip kind address)) && valid_cidr_aux kind address then
    raise Api_errors.(Server_error (invalid_ip_address_specified, [field]))

(** Return true if the MAC is in the right format XX:XX:XX:XX:XX:XX *)
let is_valid_MAC mac =
  let l = String.split_on_char ':' mac in
  let validchar c =
    (c >= '0' && c <= '9') || (c >= 'a' && c <= 'f') || (c >= 'A' && c <= 'F')
  in
  List.length l = 6
  && List.fold_left
       (fun acc s ->
         acc && String.length s = 2 && validchar s.[0] && validchar s.[1]
       )
       true l

(** Returns true if the supplied IP address looks like one of mine *)
let this_is_my_address ~__context address =
  let dbg = Context.string_of_task __context in
  let inet_addrs =
    match Unixext.domain_of_addr address with
    | Some x when x = Unix.PF_INET ->
        Net.Interface.get_ipv4_addr dbg
          (Xapi_inventory.lookup Xapi_inventory._management_interface)
    | Some x when x = Unix.PF_INET6 ->
        Net.Interface.get_ipv6_addr dbg
          (Xapi_inventory.lookup Xapi_inventory._management_interface)
    | _ ->
        []
  in
  let addresses = List.map Unix.string_of_inet_addr (List.map fst inet_addrs) in
  List.mem address addresses

(** Returns the list of hosts thought to be live *)
let get_live_hosts ~__context =
  let hosts = Db.Host.get_all ~__context in
  List.filter
    (fun self ->
      let metrics = Db.Host.get_metrics ~__context ~self in
      try Db.Host_metrics.get_live ~__context ~self:metrics with _ -> false
    )
    hosts

let gethostbyname_family host family =
  let throw_resolve_error () =
    failwith (Printf.sprintf "Couldn't resolve hostname: %s" host)
  in
  let getaddr x =
    match x with
    | Unix.ADDR_INET (addr, _) ->
        addr
    | _ ->
        failwith "Expected ADDR_INET"
  in
  let he =
    Unix.getaddrinfo host ""
      [Unix.AI_SOCKTYPE Unix.SOCK_STREAM; Unix.AI_FAMILY family]
  in
  if he = [] then
    throw_resolve_error () ;
  Unix.string_of_inet_addr (getaddr (List.hd he).Unix.ai_addr)

(** Return the first address we find for a hostname *)
let gethostbyname host =
  let throw_resolve_error () =
    failwith (Printf.sprintf "Couldn't resolve hostname: %s" host)
  in
  let pref =
    Record_util.primary_address_type_of_string
      (Xapi_inventory.lookup Xapi_inventory._management_address_type)
  in
  try
    gethostbyname_family host
      (if pref = `IPv4 then Unix.PF_INET else Unix.PF_INET6)
  with _ -> (
    try
      gethostbyname_family host
        (if pref = `IPv4 then Unix.PF_INET6 else Unix.PF_INET)
    with _ -> throw_resolve_error ()
  )

(** Indicate whether VM.clone should be allowed on suspended VMs *)
let clone_suspended_vm_enabled ~__context =
  try
    let pool = get_pool ~__context in
    let other_config = Db.Pool.get_other_config ~__context ~self:pool in
    List.mem_assoc Xapi_globs.pool_allow_clone_suspended_vm other_config
    && List.assoc Xapi_globs.pool_allow_clone_suspended_vm other_config = "true"
  with _ -> false

(** Indicate whether run-script should be allowed on VM plugin guest-agent-operation *)
let guest_agent_run_script_enabled ~__context =
  try
    let pool = get_pool ~__context in
    let other_config = Db.Pool.get_other_config ~__context ~self:pool in
    List.mem_assoc Xapi_globs.pool_allow_guest_agent_run_script other_config
    && List.assoc Xapi_globs.pool_allow_guest_agent_run_script other_config
       = "true"
  with _ -> false

(* OEM Related helper functions *)
let is_oem ~__context ~host =
  let software_version = Db.Host.get_software_version ~__context ~self:host in
  List.mem_assoc "oem_build_number" software_version

let on_oem ~__context =
  let this_host = !Xapi_globs.localhost_ref in
  is_oem ~__context ~host:this_host

exception File_doesnt_exist of string

(* Repeatedly bisect a range to find the maximum value for which the monotonic function returns true *)
let rec bisect f lower upper =
  let ( /* ) = Int64.div and ( -* ) = Int64.sub and ( +* ) = Int64.add in
  assert (lower <= upper) ;
  if upper -* lower < 2L then
    if f upper then upper else lower
  else (* there must be a distinct midpoint integer *)
    let mid = (upper +* lower) /* 2L in
    assert (lower < mid && mid < upper) ;
    if f mid then
      bisect f mid upper
    else
      bisect f lower mid

(* All non best-effort VMs which are running should be kept running at all costs *)
let vm_should_always_run always_run restart_priority =
  always_run && restart_priority = Constants.ha_restart

(* Returns true if the specified VM is "protected" (non best-effort) by xHA *)
let is_xha_protected ~__context ~self =
  vm_should_always_run
    (Db.VM.get_ha_always_run ~__context ~self)
    (Db.VM.get_ha_restart_priority ~__context ~self)

let is_xha_protected_r record =
  vm_should_always_run record.API.vM_ha_always_run
    record.API.vM_ha_restart_priority

let local_storage_exists () =
  try
    ignore (Unix.stat Xapi_globs.xapi_blob_location) ;
    true
  with _ -> false

(** Stdlib's Arg module doesn't support string option ref, instead the empty
    string is used for expressing the null value *)
let touch_file cmd_arg =
  if cmd_arg <> "" then
    try Unixext.touch_file cmd_arg
    with e ->
      warn "Unable to touch file '%s': %s" cmd_arg (Printexc.to_string e)

let vm_to_string __context vm =
  let str = Ref.string_of vm in
  if not (Db.is_valid_ref __context vm) then
    raise (Api_errors.Server_error (Api_errors.invalid_value, [str])) ;
  let t = Context.database_of __context in
  let module DB =
    (val Xapi_database.Db_cache.get t : Xapi_database.Db_interface.DB_ACCESS)
  in
  let fields = fst (DB.read_record t Db_names.vm str) in
  let sexpr =
    SExpr.Node
      (List.map
         (fun (key, value) -> SExpr.Node [SExpr.String key; SExpr.String value])
         fields
      )
  in
  SExpr.string_of sexpr

let vm_string_to_assoc vm_string =
  let assoc_of_node = function
    | SExpr.Node [SExpr.String s; SExpr.String t] ->
        (s, t)
    | _ ->
        raise
          (Api_errors.Server_error
             (Api_errors.invalid_value, ["Invalid vm_string"])
          )
  in
  match SExpr_TS.of_string vm_string with
  | SExpr.Node l ->
      List.map assoc_of_node l
  | _ ->
      raise
        (Api_errors.Server_error
           (Api_errors.invalid_value, ["Invalid vm_string"])
        )

let get_srmaster ~__context ~sr =
  let shared = Db.SR.get_shared ~__context ~self:sr in
  let pbds = Db.SR.get_PBDs ~__context ~self:sr in
  if shared then
    get_master ~__context
  else
    match List.length pbds with
    | 0 ->
        raise (Api_errors.Server_error (Api_errors.sr_no_pbds, []))
    | 1 ->
        Db.PBD.get_host ~__context ~self:(List.hd pbds)
    | _ ->
        raise
          (Api_errors.Server_error
             ( Api_errors.sr_has_multiple_pbds
             , List.map (fun pbd -> Db.PBD.get_uuid ~__context ~self:pbd) pbds
             )
          )

let i_am_srmaster ~__context ~sr =
  get_srmaster ~__context ~sr = get_localhost ~__context

let get_all_plugged_srs ~__context =
  let pbds_plugged_in =
    Db.PBD.get_refs_where ~__context
      ~expr:(Eq (Field "currently_attached", Literal "true"))
  in
  Xapi_stdext_std.Listext.List.setify
    (List.map (fun self -> Db.PBD.get_SR ~__context ~self) pbds_plugged_in)

let get_local_plugged_srs ~__context =
  let localhost = get_localhost ~__context in
  let localhost = Ref.string_of localhost in
  let my_pbds_plugged_in =
    Db.PBD.get_refs_where ~__context
      ~expr:
        (And
           ( Eq (Field "host", Literal localhost)
           , Eq (Field "currently_attached", Literal "true")
           )
        )
  in
  Xapi_stdext_std.Listext.List.setify
    (List.map (fun self -> Db.PBD.get_SR ~__context ~self) my_pbds_plugged_in)

let find_health_check_task ~__context ~sr =
  Db.Task.get_refs_where ~__context
    ~expr:
      (And
         ( Eq
             (Field "name__label", Literal Xapi_globs.sr_health_check_task_label)
         , Eq (Field "name__description", Literal (Ref.string_of sr))
         )
      )

let update_vswitch_controller ~__context ~host =
  try
    call_api_functions ~__context (fun rpc session_id ->
        let result =
          Client.Client.Host.call_plugin ~rpc ~session_id ~host
            ~plugin:"openvswitch-config-update" ~fn:"update" ~args:[]
        in
        debug "openvswitch-config-update(on %s): %s"
          (Db.Host.get_name_label ~__context ~self:host)
          result
    )
  with e ->
    debug "Got '%s' while trying to update the vswitch configuration on host %s"
      (Printexc.to_string e)
      (Db.Host.get_name_label ~__context ~self:host)

let assert_vswitch_controller_not_active ~__context =
  let sdn_controllers = Db.SDN_controller.get_all ~__context in
  let dbg = Context.string_of_task __context in
  let backend = Net.Bridge.get_kind dbg () in
  if sdn_controllers <> [] && backend = Network_interface.Openvswitch then
    raise
      (Api_errors.Server_error
         (Api_errors.operation_not_allowed, ["A vswitch controller is active"])
      )

(* use the database rather than networkd so we can unit test the PVS functions that use this *)
let assert_using_vswitch ~__context =
  let host = get_localhost ~__context in
  let sw = Db.Host.get_software_version ~__context ~self:host in
  let using_vswitch =
    try
      List.assoc "network_backend" sw
      = Network_interface.(string_of_kind Openvswitch)
    with Not_found -> false
  in
  if not using_vswitch then
    raise Api_errors.(Server_error (openvswitch_not_active, []))

exception No_pvs_server_available

let assert_pvs_servers_available ~__context ~pvs_site =
  let pvs_servers = Db.PVS_site.get_servers ~__context ~self:pvs_site in
  if pvs_servers = [] then raise No_pvs_server_available

let assert_is_valid_ref ~__context ~name ~ref =
  if not (Db.is_valid_ref __context ref) then
    raise Api_errors.(Server_error (invalid_value, [name; Ref.string_of ref]))

let force_loopback_vbd ~__context =
  (* Workaround assumption in SMRT: if a global flag is set, force use
     	   of loopback VBDs. *)
  let pool = get_pool ~__context in
  let other_config = Db.Pool.get_other_config ~__context ~self:pool in
  List.mem_assoc "force_loopback_vbd" other_config

(* We no longer care about the hash, but it's part of the API and we
   can't get rid of it. Put this here so clients don't need to know
   about this. *)
let compute_hash () = ""

let resolve_uri_path ~root ~uri_path =
  uri_path
  |> Filename.concat root
  |> Uri.pct_decode
  |> Xapi_stdext_unix.Unixext.resolve_dot_and_dotdot
  |> fun x ->
  match (Astring.String.is_prefix ~affix:(root ^ "/") x, Sys.file_exists x) with
  | true, true ->
      x
  | _ ->
      let msg =
        Printf.sprintf "Failed to resolve uri path '%s' under '%s': %s" uri_path
          root x
      in
      raise Api_errors.(Server_error (internal_error, [msg]))

let run_in_parallel ~funs ~capacity =
  let rec run_in_parallel' acc funs capacity =
    let rec split_for_first_n acc n l =
      match (n, l) with
      | n, h :: t when n > 0 ->
          split_for_first_n (h :: acc) (n - 1) t
      | _ ->
          (acc, l)
    in
    let run f =
      let result = ref `Not_started in
      let wrapper r = try r := `Succ (f ()) with e -> r := `Fail e in
      let th = Thread.create wrapper result in
      (th, result)
    in
    let get_result (th, result) =
      Thread.join th ;
      match !result with
      | `Not_started ->
          `Error (Failure "The thread in run_in_parallel is not started")
      | `Succ s ->
          `Ok s
      | `Fail e ->
          `Error e
    in
    let to_be_run, remaining = split_for_first_n [] capacity funs in
    match to_be_run with
    | [] ->
        acc
    | _ ->
        let finished =
          List.map run to_be_run
          |> List.map get_result
          |> List.map (function `Ok s -> s | `Error e -> raise e)
        in
        run_in_parallel' (List.rev_append finished acc) remaining capacity
  in
  run_in_parallel' [] funs capacity

(**************************************************************************************)
(* The master uses a global mutex to mark database records before forwarding messages *)

(** All must fear the global mutex *)
let __internal_mutex = Mutex.create ()

let __number_of_queueing_threads = ref 0

let max_number_of_queueing_threads = 100

let with_global_lock x = with_lock __internal_mutex x

(** Call the function f having incremented the number of queueing threads counter.
    If we exceed a built-in threshold, throw TOO_MANY_PENDING_TASKS *)
let queue_thread f =
  with_global_lock (fun () ->
      if !__number_of_queueing_threads > max_number_of_queueing_threads then
        raise (Api_errors.Server_error (Api_errors.too_many_pending_tasks, []))
      else
        incr __number_of_queueing_threads
  ) ;
  finally f (fun () ->
      with_global_lock (fun () -> decr __number_of_queueing_threads)
  )

module type POLICY = sig
  type t

  val standard : t

  val fail_quickly : t
  (** Used by operations like VM.start which want to paper over transient glitches but want to fail
      		    quickly if the objects are persistently locked (eg by a VDI.clone) *)

  val fail_immediately : t

  val wait : __context:Context.t -> t -> exn -> t
end

(* Mechanism for early wakeup of blocked threads. When a thread goes to sleep having got an
   'other_operation_in_progress' exception, we use the interruptible sleep 'Delay.*' rather than
   'Thread.delay' and provide a mechanism for the other of the conflicting task to wake us up
   on the way out. *)
module Early_wakeup = struct
  let table : (string * string, Delay.t) Hashtbl.t = Hashtbl.create 10

  let table_m = Mutex.create ()

  let wait key time =
    (* debug "Early_wakeup wait key = (%s, %s) time = %.2f" a b time; *)
    let d = Delay.make () in
    with_lock table_m (fun () -> Hashtbl.add table key d) ;
    finally
      (fun () ->
        let (_ : bool) = Delay.wait d time in
        ()
      )
      (fun () -> with_lock table_m (fun () -> Hashtbl.remove table key))

  let broadcast _key =
    (*debug "Early_wakeup broadcast key = (%s, %s)" a b;*)
    with_lock table_m (fun () ->
        Hashtbl.iter
          (fun (_, _) d ->
            (*debug "Signalling thread blocked on (%s, %s)" a b;*)
            Delay.signal d
          )
          table
    )

  let signal key =
    (*debug "Early_wakeup signal key = (%s, %s)" a b;*)
    with_lock table_m (fun () ->
        Option.iter
          (fun x ->
            (*debug "Signalling thread blocked on (%s,%s)" a b;*)
            Delay.signal x
          )
          (Hashtbl.find_opt table key)
    )
end

module Repeat_with_uniform_backoff : POLICY = struct
  type t = {
      minimum_delay: float
    ; (* seconds *)
      maximum_delay: float
    ; (* maximum backoff time *)
      max_total_wait: float
    ; (* max time to wait before failing *)
      wait_so_far: float (* time waited so far *)
  }

  let standard =
    {
      minimum_delay= 1.0
    ; maximum_delay= 20.0
    ; max_total_wait= 3600.0 *. 2.0
    ; (* 2 hours *)
      wait_so_far= 0.0
    }

  let fail_quickly =
    {
      minimum_delay= 2.
    ; maximum_delay= 2.
    ; max_total_wait= 120.
    ; wait_so_far= 0.
    }

  let fail_immediately =
    {
      minimum_delay= 0.
    ; maximum_delay= 3.
    ; max_total_wait= min_float
    ; wait_so_far= 0.
    }

  let wait ~__context (state : t) (e : exn) =
    if state.wait_so_far >= state.max_total_wait then raise e ;
    let this_timeout =
      state.minimum_delay
      +. ((state.maximum_delay -. state.minimum_delay) *. Random.float 1.0)
    in
    debug "Waiting for up to %f seconds before retrying..." this_timeout ;
    let start = Unix.gettimeofday () in
    ( match e with
    | Api_errors.Server_error (code, [cls; objref])
      when code = Api_errors.other_operation_in_progress ->
        Early_wakeup.wait (cls, objref) this_timeout
    | _ ->
        Thread.delay this_timeout
    ) ;
    {
      state with
      wait_so_far= state.wait_so_far +. (Unix.gettimeofday () -. start)
    }
end

(** Could replace this with something fancier which waits for objects to change at the
    database level *)
module Policy = Repeat_with_uniform_backoff

(** Attempts to retry a lock-acquiring function multiple times. If it catches another operation
    in progress error then it blocks before retrying. *)
let retry ~__context ~doc ?(policy = Policy.standard) f =
  (* This is a cancellable operation, so mark the allowed operations on the task *)
  TaskHelper.set_cancellable ~__context ;
  let rec loop state =
    try
      if TaskHelper.is_cancelling ~__context then (
        error "%s locking failed: task has been cancelled" doc ;
        TaskHelper.cancel ~__context ;
        raise
          (Api_errors.Server_error
             ( Api_errors.task_cancelled
             , [Ref.string_of (Context.get_task_id __context)]
             )
          )
      ) ;
      f ()
    with
    | Api_errors.Server_error (code, _ :: _) as e
    when code = Api_errors.other_operation_in_progress
    ->
      debug "%s locking failed: caught transient failure %s" doc
        (ExnHelper.string_of_exn e) ;
      let state = queue_thread (fun () -> Policy.wait ~__context state e) in
      (loop [@tailcall]) state
  in
  loop policy

let retry_with_global_lock ~__context ~doc ?policy f =
  retry ~__context ~doc ?policy (fun () -> with_global_lock f)

(* Retry function f until success or timeout, f should return true on success *)
let rec retry_until_timeout ?(interval = 0.1) ?(timeout = 5.) doc f =
  match f () with
  | true ->
      ()
  | false ->
      let next_interval = interval *. 1.5 in
      let next_timeout = timeout -. interval in
      if next_timeout < 0. then
        raise
          Api_errors.(
            Server_error (internal_error, [Printf.sprintf "retry %s failed" doc])
          ) ;
      Thread.delay interval ;
      retry_until_timeout ~interval:next_interval ~timeout:next_timeout doc f

let get_first_pusb ~__context usb_group =
  try List.hd (Db.USB_group.get_PUSBs ~__context ~self:usb_group)
  with _ ->
    raise
      Api_errors.(
        Server_error
          ( internal_error
          , [
              Printf.sprintf
                "there is no PUSB associated with the USB_group: %s"
                (Ref.string_of usb_group)
            ]
          )
      )

let get_first_vusb ~__context usb_group =
  try List.hd (Db.USB_group.get_VUSBs ~__context ~self:usb_group)
  with _ ->
    raise
      Api_errors.(
        Server_error
          ( internal_error
          , [
              Printf.sprintf
                "there is no VUSB associated with the USB_group: %s"
                (Ref.string_of usb_group)
            ]
          )
      )

let host_supports_hvm ~__context host =
  (* We say that a host supports HVM if any of
   * the capability strings contains the substring "hvm". *)
  let capabilities = Db.Host.get_capabilities ~__context ~self:host in
  List.exists (Astring.String.is_infix ~affix:"hvm") capabilities

let env_with_path env_vars =
  Array.of_list
  @@ List.map
       (fun (k, v) -> Printf.sprintf "%s=%s" k v)
       (("PATH", String.concat ":" Forkhelpers.default_path) :: env_vars)

module Task : sig
  val wait_for : __context:Context.t -> tasks:API.ref_task list -> unit

  val to_result :
    __context:Context.t -> of_rpc:(Rpc.t -> 'a) -> t:API.ref_task -> 'a
end = struct
  (* can't place these functions in task helpers due to circular dependencies *)
  let wait_for_ ~__context ~tasks ~propagate_cancel cb =
    Context.with_tracing ~__context __FUNCTION__ @@ fun __context ->
    let our_task = Context.get_task_id __context in
    let classes =
      List.map
        (fun x -> Printf.sprintf "task/%s" (Ref.string_of x))
        (our_task :: tasks)
    in
    let maybe_cancel_children () =
      let tasks_str =
        Fmt.(str "%a" Dump.(list string)) (List.map Ref.short_string_of tasks)
      in
      if propagate_cancel then (
        (* cancel the tasks we are waiting on, but not our own task *)
        D.info "wait_for_: cancelling tasks [%s]" tasks_str ;
        List.iter (fun self -> TaskHelper.cancel_this ~__context ~self) tasks
      ) else
        D.warn "wait_for_: not cancelling tasks [%s]" tasks_str
    in
    let rec process token =
      let () =
        try TaskHelper.exn_if_cancelling ~__context
        with e -> maybe_cancel_children () ; raise e
      in
      let statuses =
        List.filter_map
          (fun task ->
            try Some (Db.Task.get_status ~__context ~self:task) with _ -> None
          )
          tasks
      in
      let unfinished = List.exists (fun state -> state = `pending) statuses in
      if unfinished then (
        let from =
          call_api_functions ~__context (fun rpc session_id ->
              Client.Client.Event.from ~rpc ~session_id ~classes ~token
                ~timeout:30.0
          )
        in
        debug "Using events to wait for tasks: %s" (String.concat "," classes) ;
        let from = Event_types.event_from_of_rpc from in
        cb () ;
        (* be careful not to include logic in `cb` that could modify tasks we are waiting on indefinitely *)
        process from.Event_types.token
      ) else
        ()
    in
    process ""

  let wait_for = wait_for_ ~propagate_cancel:false Stdlib.Fun.id

  let wait_for_mirror ~__context ~t =
    (* Whilst we wait for task [t], mirror some of its properties in our task *)
    let our_task = Context.get_task_id __context in
    let mirror =
      if t = our_task then
        Stdlib.Fun.id
      else
        let mirror_progress () =
          let new_progress = Db.Task.get_progress ~__context ~self:t in
          let current_progress =
            Db.Task.get_progress ~__context ~self:our_task
          in
          (* compare diff to 3dp, because tasks progress displayed to 3dp *)
          if
            Float.compare 0.001 (Float.abs (new_progress -. current_progress))
            >= 0
          then
            ()
          else
            Db.Task.set_progress ~__context ~self:our_task ~value:new_progress
        in
        let mirror_other_config () =
          let new_other_config = Db.Task.get_other_config ~__context ~self:t in
          let current_other_config =
            Db.Task.get_other_config ~__context ~self:our_task
          in
          if new_other_config = current_other_config then
            ()
          else
            Db.Task.set_other_config ~__context ~self:our_task
              ~value:new_other_config
        in
        fun () -> mirror_progress () ; mirror_other_config ()
    in
    wait_for_ ~__context ~tasks:[t] mirror

  let to_result ~__context ~of_rpc ~t =
    Context.with_tracing ~__context __FUNCTION__ @@ fun __context ->
    wait_for_mirror ~__context ~propagate_cancel:true ~t ;
    let fail msg =
      raise
        Api_errors.(
          Server_error
            (internal_error, [Printf.sprintf "%s, %s" (Ref.string_of t) msg])
        )
    in
    let res =
      match Db.Task.get_status ~__context ~self:t with
      | `pending ->
          fail "task shouldn't be pending - we just waited on it"
      | `cancelled | `cancelling ->
          raise Api_errors.(Server_error (task_cancelled, [Ref.string_of t]))
      | `failure -> (
        match Db.Task.get_error_info ~__context ~self:t with
        | [] | [_] ->
            fail "couldn't extract error info from task"
        | code :: params ->
            raise (Api_errors.Server_error (code, params))
      )
      | `success -> (
        match Db.Task.get_result ~__context ~self:t with
        | "" ->
            fail "nothing was written to task result"
        | s -> (
          try Xmlrpc.of_string s |> of_rpc
          with e ->
            fail
              (Printf.sprintf
                 "result wasn't placed in task's (ref = %s) result field. \
                  error: %s"
                 (Ref.string_of t) (Printexc.to_string e)
              )
        )
      )
    in
    res
end

let try_internal_async ~__context (marshaller : Rpc.t -> 'b)
    (internal_async_fn : unit -> API.ref_task) (sync_fn : unit -> 'b) : 'b =
  let res =
    try `internal_async_task (internal_async_fn ())
    with
    | Api_errors.Server_error (code, _)
    when code = Api_errors.message_method_unknown
    ->
      `use_old_api
  in
  match res with
  | `use_old_api ->
      info
        "try_internal_async: call was not known by destination - trying sync \
         call instead" ;
      sync_fn ()
  | `internal_async_task t ->
      let ref = Ref.string_of t in
      finally
        (fun () ->
          info "try_internal_async: waiting for task to complete: t = ( %s )"
            ref ;
          Task.to_result ~__context ~of_rpc:marshaller ~t
        )
        (fun () ->
          info "try_internal_async: destroying task: t = ( %s )" ref ;
          TaskHelper.destroy ~__context t
        )

module PoolSecret : sig
  val make : unit -> SecretString.t

  val is_authorized : SecretString.t -> bool

  val refresh_cache_or_create_new : unit -> unit
end = struct
  let to_secret x =
    (* an opaque failure arises when a pool secret
       contains a newline char, because a newline is
       not encoded properly when putting the pool secret
       into an http cookie. we enforce that the pool
       secret has a certain form to avoid this kind
       of issue
    *)
    let has_valid_chars =
      Astring.(
        String.for_all
          (fun c -> Char.Ascii.is_alphanum c || c = '-' || c = '/')
          x
      )
    in
    let sufficiently_secret = String.length x > 36 in
    if has_valid_chars && sufficiently_secret |> not then
      raise
        Api_errors.(
          Server_error
            ( internal_error
            , [
                {|expected pool secret to match the following regex '^[0-9a-f\/\-]{37,}$'|}
              ]
            )
        ) ;
    SecretString.of_string x

  let _make () =
    (* by default we generate the pool secret using /dev/urandom,
       but if a script to generate the pool secret exists, use that instead *)
    let make_urandom () =
      Stdlib.List.init 3 (fun _ ->
          Uuidx.((make_uuid_urnd () : [`session] t) |> to_string)
      )
      |> String.concat "/"
    in
    let make_script () =
      try call_script ~log_output:Never !Xapi_globs.gen_pool_secret_script []
      with _ ->
        info "helpers.ml:PoolSecret._make: script failed, using urandom instead" ;
        make_urandom ()
    in
    let use_script =
      try
        Unix.access !Xapi_globs.gen_pool_secret_script [Unix.X_OK] ;
        Xapi_inventory.lookup ~default:"false" "CC_PREPARATIONS"
        |> bool_of_string
      with _ -> false
    in
    if use_script then
      make_script ()
    else
      make_urandom ()

  let make () = _make () |> to_secret

  let is_authorized x =
    List.exists (SecretString.equal x) !Xapi_globs.pool_secrets

  (* here, the caches are the globs.
     - if pool secret exists on disk, use that
     - else generate a new one *)
  let refresh_cache_or_create_new () =
    let ps =
      ( try
          Unix.access !Xapi_globs.pool_secret_path [Unix.F_OK] ;
          Unixext.string_of_file !Xapi_globs.pool_secret_path
        with _ -> (* No pool secret exists. *)
                  _make ()
      )
      |> to_secret
    in
    Xapi_globs.pool_secrets := [ps] ;
    Db_globs.pool_secret :=
      ps |> SecretString.rpc_of_t |> Xapi_database.Db_secret_string.t_of_rpc ;
    SecretString.write_to_file !Xapi_globs.pool_secret_path ps ;
    Xapi_psr_util.load_psr_pool_secrets ()
end

let ( let@ ) f x = f x

let with_temp_out_ch ch f = finally (fun () -> f ch) (fun () -> close_out ch)

let with_temp_file ?mode prefix suffix f =
  let path, channel = Filename.open_temp_file ?mode prefix suffix in
  finally (fun () -> f (path, channel)) (fun () -> Unix.unlink path)

let with_temp_out_ch_of_temp_file ?mode prefix suffix f =
  let@ path, channel = with_temp_file ?mode prefix suffix in
  f (path, channel |> with_temp_out_ch)

module FileSys : sig
  (* bash-like interface for manipulating files *)
  type path = string

  val realpathm : path -> path

  val mv : src:path -> dest:path -> unit

  val cpr : src:path -> dest:path -> unit

  val redirect : string -> fname:path -> unit
end = struct
  type path = string

  let realpathm path = try Unix.readlink path with _ -> path

  let mv ~src ~dest =
    try Sys.rename src dest
    with e ->
      error "mv: failed to mv %s to %s" src dest ;
      raise e

  let cpr ~src ~dest =
    (* todo: implement in ocaml *)
    try
      let (_ : string) =
        get_process_output (Printf.sprintf {|/bin/cp -r "%s" "%s"|} src dest)
      in
      ()
    with e ->
      error "cpr: failed to copy %s to %s" src dest ;
      raise e

  let redirect blob ~fname =
    (try Sys.remove fname with _ -> ()) ;
    try Unixext.write_string_to_file fname blob
    with e ->
      error "redirect: failed to write to %s" fname ;
      raise e
end

let update_ca_bundle =
  (* it is not safe for multiple instances of this bash script to be
   * running at the same time, so we must lock it.
   *
   * NB: we choose not to implement the lock inside the bash script
   * itself *)
  let m = Mutex.create () in
  fun () ->
    with_lock m (fun () ->
        ignore
          (Forkhelpers.execute_command_get_output
             "/opt/xensource/bin/update-ca-bundle.sh" []
          )
    )

let external_certificate_thumbprint_of_master ~hash_type =
  if List.mem hash_type [`Sha256; `Sha1] then
    Server_helpers.exec_with_new_task
      "Get master's external certificate thumbprint" (fun __context ->
        let master_ref = get_master ~__context in
        let certs =
          Db.Certificate.get_records_where ~__context
            ~expr:
              (And
                 ( Eq (Field "host", Literal (Ref.string_of master_ref))
                 , Eq (Field "type", Literal "host")
                 )
              )
        in
        match certs with
        | [] ->
            debug "%s: Failed to fetch master's external certificate"
              __FUNCTION__ ;
            None
        | (_, cert_record) :: _ -> (
          match hash_type with
          | `Sha256 ->
              Some cert_record.certificate_fingerprint_sha256
          | `Sha1 ->
              Some cert_record.certificate_fingerprint_sha1
        )
    )
  else
    None

let unit_test ~__context : bool =
  Pool_role.is_unit_test ()
  ||
  match Context.get_test_clusterd_rpc __context with
  | Some _ ->
      true
  | None ->
      false

let get_active_uefi_certificates ~__context ~self =
  let custom_uefi_certs =
    Db.Pool.get_custom_uefi_certificates ~__context ~self
  in
  match (!Xapi_globs.allow_custom_uefi_certs, custom_uefi_certs) with
  | false, _ | true, "" ->
      Db.Pool.get_uefi_certificates ~__context ~self
  | true, _ ->
      custom_uefi_certs

let uefi_mode_to_string = function `setup -> "setup" | `user -> "user"

module BoundedPsq = struct
  module type Ordered = sig
    type t

    val compare : t -> t -> int
  end

  module type S = sig
    type t

    type k

    type v

    val create : capacity:int -> t

    val add : t -> k -> v -> unit
    (** [add t k v] adds mapping [k] => [v] to the priority search queue. If
        the addition of this mapping would exceed the capacity of the queue,
        the highest priority (lowest) entry is removed to make space
        for the newest entry.

        If an entry for [k] is already present, the extant entry is
        updated with [v]. *)

    val remove : t -> k -> unit

    val clear : t -> unit

    val min : t -> (k * v) option

    val find_opt : k -> t -> v option

    val contains : t -> k -> bool

    val iter : (k -> v -> unit) -> t -> unit

    val size : t -> int
  end

  module Make (K : Ordered) (V : Ordered) :
    S with type k = K.t and type v = V.t = struct
    module Q = Psq.Make (K) (V)

    type k = Q.k

    type v = Q.p

    type t = {capacity: int; mutable queue: Q.t}

    let create ~capacity =
      let capacity = Int.max 0 capacity in
      {capacity; queue= Q.empty}

    let remove_min ({queue; _} as t) =
      match Q.min queue with
      | Some (k, _) ->
          t.queue <- Q.remove k queue
      | _ ->
          ()

    let add t k v =
      if t.capacity <> 0 then (
        let n = Q.size t.queue in
        let would_overflow = n + 1 > t.capacity in
        let already_present = Q.mem k t.queue in
        if would_overflow && not already_present then
          remove_min t ;
        t.queue <- Q.add k v t.queue
      )

    let remove t k = t.queue <- Q.remove k t.queue

    let clear t = t.queue <- Q.empty

    let min {queue; _} = Q.min queue

    let find_opt k {queue; _} = Q.find k queue

    let contains t k = Option.is_some (find_opt k t)

    let iter f {queue; _} = Q.iter f queue

    let size t = Q.size t.queue
  end
end

module AuthenticationCache = struct
  (* Associate arbitrary data with an expiry time. *)
  module Expires (Data : sig
    type t
  end) =
  struct
    type t = Data.t with_expiration

    and 'a with_expiration = {data: 'a; expires: Mtime.Span.t}

    let compare {expires= e; _} {expires= e'; _} = Mtime.Span.compare e e'
  end

  module type Ordered = sig
    type t

    val compare : t -> t -> int
  end

  (* A secret associates a digest - derived from a key - with some data. *)
  module type Secret = sig
    (** The type of key securing the secret, e.g. a password. *)
    type key

    (** The type of a digest, derived from a [key] and [salt], e.g. a hashed password. *)
    type digest

    (** Extra data passed to the hashing routine. *)
    type salt

    (** The contents of the secret, e.g. an authenticated session. *)
    type secret

    type t

    val create : digest -> salt -> secret -> t

    val read : t -> digest * salt * secret

    val hash : key -> salt -> digest

    val create_salt : unit -> salt

    val equal_digest : digest -> digest -> bool
  end

  module type S = sig
    type t

    type user

    type password

    type session

    val create : size:int -> ttl:Mtime.span -> t

    val cache : t -> user -> password -> session -> unit

    val cached : t -> user -> password -> session option
  end

  module Make (User : Ordered) (Secret : Secret) :
    S
      with type user = User.t
       and type password = Secret.key
       and type session = Secret.secret = struct
    module Q = BoundedPsq.Make (User) (Expires (Secret))

    type user = User.t

    type password = Secret.key

    type session = Secret.secret

    type t = {
        cache: Q.t
      ; mutex: Mutex.t
      ; elapsed: Mtime_clock.counter
            (* Counter that can be queried to
               find out how much time has elapsed since the cache's
               construction. This is used as a reference point when creating and
               comparing expiration spans on cache entries. *)
      ; ttl: Mtime.span
            (* Time-to-live associated with each cached entry. Once
               this time elapses, the entry is invalidated.*)
    }

    let create ~size ~ttl =
      {
        cache= Q.create ~capacity:size
      ; mutex= Mutex.create ()
      ; elapsed= Mtime_clock.counter ()
      ; ttl
      }

    let with_lock m f =
      Mutex.(
        lock m ;
        let r = f () in
        unlock m ; r
      )

    let ( let@ ) = ( @@ )

    let cache t user password session =
      let@ () = with_lock t.mutex in
      let expires =
        let elapsed = Mtime_clock.count t.elapsed in
        let timeout = t.ttl in
        Mtime.Span.add elapsed timeout
      in
      let salt = Secret.create_salt () in
      let digest = Secret.hash password salt in
      let data = Secret.create digest salt session in
      Q.add t.cache user {data; expires}

    let cached t user password =
      let@ () = with_lock t.mutex in
      match Q.find_opt user t.cache with
      | Some {data= secret; expires} ->
          let elapsed = Mtime_clock.count t.elapsed in
          if Clock.Timer.span_is_longer elapsed ~than:expires then (
            (* Remove expired entry - regardless of whether
               authentication would succeed. *)
            Q.remove t.cache user ;
            None
          ) else
            (* A non-expired entry exists, return the associated data
               if the provided password matches the hashed password
               stored inside the entry. *)
            let digest, salt, secret = Secret.read secret in
            if Secret.(equal_digest (hash password salt) digest) then
              Some secret
            else
              None
      | _ ->
          None
  end
end<|MERGE_RESOLUTION|>--- conflicted
+++ resolved
@@ -410,18 +410,14 @@
   let subtask_of = Ref.string_of (Context.get_task_id __context) in
   let open Xmlrpc_client in
   let tracing = Context.set_client_span __context in
-<<<<<<< HEAD
   let dorpc, path =
     if !Xapi_globs.use_xmlrpc then
       (XMLRPC_protocol.rpc, "/")
     else
       (JSONRPC_protocol.rpc, "/jsonrpc")
   in
-  let http = xmlrpc ~subtask_of ~version:"1.1" path ~tracing in
-=======
-  let http = xmlrpc ~subtask_of ~version:"1.1" "/" in
+  let http = xmlrpc ~subtask_of ~version:"1.1" path in
   let http = TraceHelper.inject_span_into_req tracing http in
->>>>>>> d8baca78
   let transport =
     if Pool_role.is_master () then
       Unix Xapi_globs.unix_domain_socket
