(*
 * Copyright (C) 2006-2009 Citrix Systems Inc.
 *
 * This program is free software; you can redistribute it and/or modify
 * it under the terms of the GNU Lesser General Public License as published
 * by the Free Software Foundation; version 2.1 only. with the special
 * exception on linking described in file LICENSE.
 *
 * This program is distributed in the hope that it will be useful,
 * but WITHOUT ANY WARRANTY; without even the implied warranty of
 * MERCHANTABILITY or FITNESS FOR A PARTICULAR PURPOSE.  See the
 * GNU Lesser General Public License for more details.
 *)

module D = Debug.Make (struct let name = "xapi_pool_helpers" end)

open D
open Client
open Db_filter
open Record_util
open Api_errors

<<<<<<< HEAD
(* psr is not included in this list because it can be considered in progress
   in between api calls (i.e. wrapping it inside with_pool_operation won't work) *)
let all_operations =
  [`ha_enable; `ha_disable; `cluster_create; `designate_new_master]
=======
let finally = Xapi_stdext_pervasives.Pervasiveext.finally

let all_operations = [`ha_enable; `ha_disable; `cluster_create]
>>>>>>> 10c332c9

(** Returns a table of operations -> API error options (None if the operation would be ok) *)
let valid_operations ~__context record _ref' =
  let _ref = Ref.string_of _ref' in
  let current_ops = List.map snd record.Db_actions.pool_current_operations in
  let table = Hashtbl.create 10 in
  List.iter (fun x -> Hashtbl.replace table x None) all_operations ;
  let set_errors (code : string) (params : string list)
      (ops : API.pool_allowed_operations_set) =
    List.iter
      (fun op ->
        if Hashtbl.find table op = None then
          Hashtbl.replace table op (Some (code, params)))
      ops
  in
  (* new pool operations cannot run if one is already in progress *)
  let in_progress_errors =
    [
      (`ha_enable, Api_errors.ha_enable_in_progress, [])
    ; (`ha_disable, Api_errors.ha_disable_in_progress, [])
    ; (`cluster_create, Api_errors.cluster_create_in_progress, [])
    ; (`designate_new_master, Api_errors.designate_new_master_in_progress, [])
    ]
  in
  List.iter
    (fun (op, err, params) ->
      if List.mem op current_ops then
        set_errors err params all_operations)
    in_progress_errors ;
  (* HA disable cannot run if HA is already disabled on a pool *)
  (* HA enable cannot run if HA is already enabled on a pool *)
  let ha_enabled =
    Db.Pool.get_ha_enabled ~__context ~self:(Helpers.get_pool ~__context)
  in
  let current_stack =
    Db.Pool.get_ha_cluster_stack ~__context ~self:(Helpers.get_pool ~__context)
  in
  if ha_enabled then
    set_errors Api_errors.ha_is_enabled [] [`ha_enable]
  else
    set_errors Api_errors.ha_not_enabled [] [`ha_disable] ;
  (* cluster create cannot run during a rolling pool upgrade *)
  if Helpers.rolling_upgrade_in_progress ~__context then
    set_errors Api_errors.not_supported_during_upgrade [] [`cluster_create] ;
  (* cluster create cannot run if a cluster already exists on the pool *)
  ( match Db.Cluster.get_all ~__context with
  | [_] ->
      set_errors Api_errors.cluster_already_exists [] [`cluster_create]
  (* indicates a bug or a need to update this code (if we ever support multiple clusters in the pool *)
  | _ :: _ ->
      failwith "Multiple clusters exist in the pool"
  (* cluster create cannot run if ha is already enabled *)
  | [] ->
      if ha_enabled then
        set_errors Api_errors.incompatible_cluster_stack_active [current_stack]
          [`cluster_create]
  ) ;
  table

let throw_error table op =
  if not (Hashtbl.mem table op) then
    raise
      (Api_errors.Server_error
         ( Api_errors.internal_error
         , [
             Printf.sprintf
               "xapi_pool_helpers.assert_operation_valid unknown operation: %s"
               (pool_operation_to_string op)
           ] )) ;
  match Hashtbl.find table op with
  | Some (code, params) ->
      raise (Api_errors.Server_error (code, params))
  | None ->
      ()

let assert_operation_valid ~__context ~self ~(op : API.pool_allowed_operations)
    =
  (* no pool operations allowed during a pending PSR *)
  if Db.Pool.get_is_psr_pending ~__context ~self:(Helpers.get_pool ~__context)
  then
    raise Api_errors.(Server_error (pool_secret_rotation_pending, [])) ;
  let all = Db.Pool.get_record_internal ~__context ~self in
  let table = valid_operations ~__context all self in
  throw_error table op

let update_allowed_operations ~__context ~self : unit =
  let all = Db.Pool.get_record_internal ~__context ~self in
  let valid = valid_operations ~__context all self in
  let keys =
    Hashtbl.fold (fun k v acc -> if v = None then k :: acc else acc) valid []
  in
  Db.Pool.set_allowed_operations ~__context ~self ~value:keys

(** Add to the Pool's current operations, call a function and then remove from the
    current operations. Ensure the allowed_operations are kept up to date. *)
let with_pool_operation ~__context ~self ~doc ~op f =
  let task_id = Ref.string_of (Context.get_task_id __context) in
  Helpers.retry_with_global_lock ~__context ~doc (fun () ->
      assert_operation_valid ~__context ~self ~op ;
      Db.Pool.add_to_current_operations ~__context ~self ~key:task_id ~value:op) ;
  update_allowed_operations ~__context ~self ;
  (* Then do the action with the lock released *)
  finally f (* Make sure to clean up at the end *) (fun () ->
      try
        Db.Pool.remove_from_current_operations ~__context ~self ~key:task_id ;
        update_allowed_operations ~__context ~self ;
        Helpers.Early_wakeup.broadcast
          (Datamodel_common._pool, Ref.string_of self)
      with _ -> ())

let is_pool_op_in_progress op ~__context =
  let pool = Helpers.get_pool ~__context in
  let current_ops = Db.Pool.get_current_operations ~__context ~self:pool in
  List.exists (fun (_, op') -> op = op') current_ops

let ha_enable_in_progress = is_pool_op_in_progress `ha_enable

let ha_disable_in_progress = is_pool_op_in_progress `ha_disable

let assert_no_pool_ops ~__context =
  let pool = Helpers.get_pool ~__context in
  match Db.Pool.get_current_operations ~__context ~self:pool with
  | [] ->
      ()
  | ops ->
      let err =
        ops
        |> List.map snd
        |> List.map Record_util.pool_operation_to_string
        |> String.concat "; "
        |> Printf.sprintf "pool operations in progress: [ %s ]"
      in
      raise Api_errors.(Server_error (internal_error, [err]))

let get_master_slaves_list_with_fn ~__context fn =
  let _unsorted_hosts = Db.Host.get_all ~__context in
  let master = Helpers.get_master ~__context in
  let slaves = List.filter (fun h -> h <> master) _unsorted_hosts in
  (* anything not a master *)
  debug "MASTER=%s, SLAVES=%s"
    (Db.Host.get_name_label ~__context ~self:master)
    (List.fold_left
       (fun str h -> str ^ "," ^ Db.Host.get_name_label ~__context ~self:h)
       "" slaves) ;
  fn master slaves

(* returns the list of hosts in the pool, with the master being the first element of the list *)
let get_master_slaves_list ~__context =
  get_master_slaves_list_with_fn ~__context (fun master slaves ->
      master :: slaves)

(* returns the list of slaves in the pool *)
let get_slaves_list ~__context =
  get_master_slaves_list_with_fn ~__context (fun master slaves -> slaves)

let call_fn_on_hosts ~__context hosts f =
  Helpers.call_api_functions ~__context (fun rpc session_id ->
      let errs =
        List.fold_left
          (fun acc host ->
            try f ~rpc ~session_id ~host ; acc with x -> (host, x) :: acc)
          [] hosts
      in
      if List.length errs > 0 then (
        warn "Exception raised while performing operation on hosts:" ;
        List.iter
          (fun (host, x) ->
            warn "Host: %s error: %s" (Ref.string_of host)
              (ExnHelper.string_of_exn x))
          errs ;
        raise (snd (List.hd errs))
      ))

let call_fn_on_master_then_slaves ~__context f =
  let hosts = get_master_slaves_list ~__context in
  call_fn_on_hosts ~__context hosts f

(* Note: fn exposed in .mli *)

(** Call the function on the slaves first. When those calls have all
 *  returned, call the function on the master. *)
let call_fn_on_slaves_then_master ~__context f =
  (* Get list with master as LAST element: important for ssl_legacy calls *)
  let hosts = List.rev (get_master_slaves_list ~__context) in
  call_fn_on_hosts ~__context hosts f

let apply_guest_agent_config ~__context =
  let f ~rpc ~session_id ~host =
    try Client.Host.apply_guest_agent_config ~rpc ~session_id ~host
    with e ->
      error "Failed to apply guest agent config to host %s: %s"
        (Db.Host.get_uuid ~__context ~self:host)
        (Printexc.to_string e)
  in
  call_fn_on_slaves_then_master ~__context f<|MERGE_RESOLUTION|>--- conflicted
+++ resolved
@@ -20,16 +20,11 @@
 open Record_util
 open Api_errors
 
-<<<<<<< HEAD
+let finally = Xapi_stdext_pervasives.Pervasiveext.finally
 (* psr is not included in this list because it can be considered in progress
    in between api calls (i.e. wrapping it inside with_pool_operation won't work) *)
 let all_operations =
   [`ha_enable; `ha_disable; `cluster_create; `designate_new_master]
-=======
-let finally = Xapi_stdext_pervasives.Pervasiveext.finally
-
-let all_operations = [`ha_enable; `ha_disable; `cluster_create]
->>>>>>> 10c332c9
 
 (** Returns a table of operations -> API error options (None if the operation would be ok) *)
 let valid_operations ~__context record _ref' =
