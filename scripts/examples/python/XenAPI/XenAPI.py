--- conflicted
+++ resolved
@@ -215,26 +215,18 @@
             # However nothing in this script actually needs that, so don't call it immediately.
             self._API_version = None
         except socket.error as e:
-<<<<<<< HEAD
-            if e.errno == errno.ETIMEDOUT:
-=======
             # pytype false positive: there is a socket.errno in both py2 and py3
             if e.errno == socket.errno.ETIMEDOUT: # pytype: disable=module-attr
->>>>>>> 2aa27d77
                 raise xmlrpclib.Fault(504, 'The connection timed out')
             raise e
 
     def _logout(self):
         try:
             if self.last_login_method.startswith("slave_local"):
-<<<<<<< HEAD
-                return _parse_result(self.session.local_logout(self._session)) # pytype: disable=attribute-error
-=======
                 # Proxied function, pytype can't see it
                 # pytype: disable=attribute-error
                 return _parse_result(self.session.local_logout(self._session))
                 # pytype: enable=attribute-error
->>>>>>> 2aa27d77
             else:
                 return _parse_result(self.session.logout(self._session))
         finally:
